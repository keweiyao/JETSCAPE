--- conflicted
+++ resolved
@@ -24,6 +24,9 @@
 
 using namespace Jetscape;
 
+// Register the module with the base class
+RegisterJetScapeModule<iSpectraSamplerWrapper> iSpectraSamplerWrapper::reg("iSS");
+
 iSpectraSamplerWrapper::iSpectraSamplerWrapper() {
     SetId("iSS");
 }
@@ -32,42 +35,22 @@
 }
 
 void iSpectraSamplerWrapper::InitTask() {
+
     JSINFO << "Initialize a particle sampler (iSS)";
-<<<<<<< HEAD
   
     std::string input_file = GetXMLElementText({"SoftParticlization", "iSS", "iSS_input_file"});
     std::string working_path = GetXMLElementText({"SoftParticlization", "iSS", "iSS_working_path"});
     int hydro_mode = GetXMLElementInt({"SoftParticlization", "iSS", "hydro_mode"});
     int number_of_repeated_sampling = GetXMLElementInt({"SoftParticlization", "iSS", "number_of_repeated_sampling"});
     int flag_perform_decays = GetXMLElementInt({"SoftParticlization", "iSS", "Perform_resonance_decays"});
-=======
-    iSS_xml_ = xml_->FirstChildElement("iSS");
-    if (!iSS_xml_) {
-        JSWARN << "No XML section for iSS! Please check the input file~";
-        exit(-1);
+  
+    if (!boost_invariance) {
+      hydro_mode = 2;
     }
-    string input_file = (
-                iSS_xml_->FirstChildElement("iSS_input_file")->GetText());
-    string working_path = (
-                iSS_xml_->FirstChildElement("iSS_working_path")->GetText());
-    int hydro_mode;
-    iSS_xml_->FirstChildElement("hydro_mode")->QueryIntText(&hydro_mode);
-    if (!boost_invariance) {
-        hydro_mode = 2;
-    }
-
-    int number_of_repeated_sampling;
-    iSS_xml_->FirstChildElement("number_of_repeated_sampling")->QueryIntText(
-                                            &number_of_repeated_sampling);
-
-    int flag_perform_decays;
-    iSS_xml_->FirstChildElement("Perform_resonance_decays")->QueryIntText(
-                                            &flag_perform_decays);
->>>>>>> bcaf3cdd
 
     iSpectraSampler_ptr_ = std::unique_ptr<iSS> (new iSS(working_path));
     iSpectraSampler_ptr_->paraRdr_ptr->readFromFile(input_file);
-
+  
     // overwrite some parameters
     iSpectraSampler_ptr_->paraRdr_ptr->setVal("hydro_mode", hydro_mode);
     iSpectraSampler_ptr_->paraRdr_ptr->setVal("output_samples_into_files", 0);
