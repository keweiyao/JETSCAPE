// -----------------------------------------
// JetScape (modular/task) based framework
// Intial Design: Joern Putschke (2017)
//                (Wayne State University)
// -----------------------------------------
// License and Doxygen-like Documentation to be added ...

// quick and dirty test class implementation for Eloss modules ...
// can be used as a user template ...

#include "ElossModulesTestMatter.h"
#include "JetScapeLogger.h"
#include "JetScapeXML.h"
#include <string>

//#include "../3rdparty/MATTER/sudakovs.cpp"
//#include "../3rdparty/MATTER/generators.cpp"
//#include "../3rdparty/MATTER/matter_profile.cpp"
//#include "../3rdparty/MATTER/corrector.cpp"


#include "tinyxml2.h"
#include<iostream>

#include "fluid_dynamics.h"

#define MAGENTA "\033[35m"

using namespace Jetscape;

const double QS = 1.0 ;

Matter::Matter()
{
  SetId("Matter");
  VERBOSE(8);
}

Matter::~Matter()
{
  VERBOSE(8);
}

void Matter::Init()
{
  INFO<<"Intialize Matter ...";

  // Redundant (get this from Base) quick fix here for now
  tinyxml2::XMLElement *eloss= JetScapeXML::Instance()->GetXMLRoot()->FirstChildElement("Eloss" );  
  tinyxml2::XMLElement *matter=eloss->FirstChildElement("Matter");
 
  if (matter) {   
    string s = matter->FirstChildElement( "name" )->GetText();
    DEBUG << s << " to be initializied ...";

    double m_qhat=-99.99;
    matter->FirstChildElement("qhat")->QueryDoubleText(&m_qhat);
    SetQhat(m_qhat);
    qhat = GetQhat()/fmToGeVinv ;
    DEBUG  << s << " with qhat = "<<GetQhat();
      
  }
  else {
    WARN << " : Matter not properly initialized in XML file ...";
    throw std::runtime_error("Matter not properly initialized in XML file ...");
  }

  // Initialize random number distribution
  ZeroOneDistribution = uniform_real_distribution<double> { 0.0, 1.0 };
}


void Matter::WriteTask(weak_ptr<JetScapeWriter> w)
{
  VERBOSE(8);
  w.lock()->WriteComment("ElossModule Parton List: "+GetId());
  w.lock()->WriteComment("Energy loss to be implemented accordingly ...");
}

// stupid toy branching ....
// think about memory ... use pointers ...
//void Matter::DoEnergyLoss(double deltaT, double Q2, const vector<Parton>& pIn, vector<Parton>& pOut)
void Matter::DoEnergyLoss(double deltaT, double time, double Q2, vector<Parton>& pIn, vector<Parton>& pOut)
{

  //DEBUG:
  //cout<<" -----> "<<*GetShowerInitiatingParton()<<endl;
  double z=0.5;
  double blurb,zeta,tQ2 ;
  int iSplit,pid_a,pid_b;
  double velocity[4],xStart[4];
  //    cout << " pIn size = " << pIn.size() << endl;

  VERBOSESHOWER(8)<< MAGENTA << "SentInPartons Signal received : "<<deltaT<<" "<<Q2<<" "<<&pIn;
      
  FluidCellInfo* check_fluid_info_ptr = new FluidCellInfo;
  GetHydroCellSignal(1, 1.0, 1.0, 0.0, check_fluid_info_ptr);      
  VERBOSE(8)<< MAGENTA<<"Temperature from Brick (Signal) = "<<check_fluid_info_ptr->temperature;            
  delete check_fluid_info_ptr;

  double rNum;
        
<<<<<<< HEAD
  double delT = 0.1;
  double Time = deltaT*fmToGeVinv;
  double deltaTime = delT*fmToGeVinv;
    
  //   cout << " QS = " << QS << " Q2 = " << Q2 << endl;
=======
        double delT = deltaT;
        double Time = time*fmToGeVinv;
        double deltaTime = delT*fmToGeVinv;
    
    cout << " the time in fm is " << time << " The time in GeV-1 is " << Time << endl ;
    
    cout << "pid = " << pIn[0].pid() << " E = " << pIn[0].e() << " px = " << pIn[0].p(1) << " py = " << pIn[0].p(2) << "  pz = " << pIn[0].p(3) << " virtuality = " << pIn[0].p_in()*pIn[0].p_in() << " form_time in fm = " << pIn[0].form_time()/fmToGeVinv << endl;
    
    
     //   cout << " QS = " << QS << " Q2 = " << Q2 << endl;
>>>>>>> 083ece3a

  for (int i=0;i<pIn.size();i++) {
                   		  
    velocity[0] = 1.0;
    for(int j=1;j<=3;j++){
      velocity[j] = pIn[i].p(j)/pIn[i].e();
    }
          
    double velocityMod = std::sqrt(std::pow(velocity[1],2) + std::pow(velocity[2],2) + std::pow(velocity[3],2));
          
    for(int j=0;j<=3;j++) {
      xStart[j] = pIn[i].x_in().comp(j) ;
      //+ velocity[j]*delT;
    }
	  
    length = 5.0*fmToGeVinv; /// length in GeV-1 will have to changed for hydro
          
    //cout << " Length = " << length << endl;
          
    zeta = ( xStart[0] + std::sqrt( xStart[1]*xStart[1] + xStart[2]*xStart[2] + xStart[3]*xStart[3] )  )/std::sqrt(2);
    int pid = pIn[i].pid();
          
    if (pIn[i].form_time()<0.0) /// A parton without a virtuality or formation time, must set...
      {
	iSplit = 0;
	if (pIn[i].pid()==gid)
	  {
	    DEBUG << " parton is a gluon ";
	    iSplit = 1;
	  }
	else {
	  DEBUG << " parton is a quark ";
	}
	    
	tQ2 = generate_vac_t(pIn[i].pid(), pIn[i].nu(), QS/2.0, pIn[i].e()*pIn[i].e() ,zeta , iSplit);
            	    
	// KK:
	pIn[i].set_jet_v(velocity);              
	pIn[i].set_t(tQ2); // Also resets momentum!
	pIn[i].set_mean_form_time();
	double ft = generate_L (pIn[i].mean_form_time() ) ;              
	pIn[i].set_form_time(ft);
            
	//DEBUG:
	DEBUG ;
	DEBUG << " ***************************************************************************** " ;              
	DEBUG << " *  New generated virtuality = " << tQ2 << " Mean formation time = " << pIn[i].mean_form_time()/fmToGeVinv;              
	DEBUG << " *  set new formation time to " << pIn[i].form_time()/fmToGeVinv ;
	DEBUG << " * Maximum allowed virtuality = " << pIn[i].e()*pIn[i].e() << "   Minimum Virtuality = " << QS;
	DEBUG ;
	DEBUG << " * Jet velocity = " << pIn[i].jet_v().comp(0) << " " << pIn[i].jet_v().comp(1) << "  " << pIn[i].jet_v().comp(2) << "  " << pIn[i].jet_v().comp(3);
	DEBUG << " * reset location of parton formation = "<< pIn[i].x_in().t() << "  " << pIn[i].x_in().x() << "  " << pIn[i].x_in().y() << "  " << pIn[i].x_in().z() ;
	DEBUG << " ***************************************************************************** " ;
	DEBUG ;
	// end DEBUG:              
      }
          
          
          
    if (pIn[i].t() > QS + rounding_error) { // 
      double decayTime = pIn[i].mean_form_time()  ;
	    
      //cout << "  deltaT = " << deltaT <<endl;
      //cout << " parton origin time = " << pIn[i].x_in().t()/fmToGeVinv << " parton formation time = " << pIn[i].form_time()/fmToGeVinv << endl ;          
      // cout << " parton id " << pIn[i].pid() << " parton virtuality = " << pIn[i].t() << endl;          
      // cout << " parton momentum " << pIn[i].p_in().t() << "  " << pIn[i].p_in().x() << "  " << pIn[i].p_in().y() << "  " << pIn[i].p_in().z() << endl ;
	    
      double splitTime = pIn[i].form_time() + pIn[i].x_in().t() ;          
      //cout << " splitTime = " << splitTime/fmToGeVinv << endl ;
	    
      if (splitTime<Time)  {
	// do split
	//cout << " doing the split " << endl ;

	double t_used = pIn[i].t();
	if (t_used<QS)  t_used = QS;
              
	double tau_form = 2.0*pIn[i].nu()/t_used;              
	double z_low = QS/t_used/2.0 ;                  
	double z_hi = 1.0 - z_low;
              
<<<<<<< HEAD
	if (pid==gid) { // gluon
		
	  double val1 = P_z_gg_int(z_low, z_hi, zeta, t_used, tau_form,pIn[i].nu() );                
	  double val2 = nf*P_z_qq_int(z_low, z_hi, zeta, t_used, tau_form,pIn[i].nu() );
=======
              //DEBUG:
              cout << endl ;
              
              cout << " ***************************************************************************** " << endl;
              
              cout << " *  New generated virtuatlity = " << tQ2 << " Mean formation time = " << pIn[i].mean_form_time()/fmToGeVinv << endl ;
              
              cout << " *  set new formation time to " << pIn[i].form_time()/fmToGeVinv << endl;

              cout << " * Maximum allowed virtualty = " << pIn[i].e()*pIn[i].e() << "   Minimum Virtuality = " << QS << endl ;
              cout << endl;
              cout << " * Jet momentum = " << pIn[i].p(0) << " " << pIn[i].p(1) << "  " << pIn[i].p(2) << "  " << pIn[i].p(3) << endl ;
              cout << " * Jet velocity = " << pIn[i].jet_v().comp(0) << " " << pIn[i].jet_v().comp(1) << "  " << pIn[i].jet_v().comp(2) << "  " << pIn[i].jet_v().comp(3) << endl ;
              cout<< " * reset location of parton formation = "<< pIn[i].x_in().t() << "  " << pIn[i].x_in().x() << "  " << pIn[i].x_in().y() << "  " << pIn[i].x_in().z() << endl;
              cout << " ***************************************************************************** " << endl;
              cout << endl;
              // end DEBUG:
              
          }
          
          
          
          if (pIn[i].t() > QS)
          {
              double decayTime = pIn[i].mean_form_time()  ;
              
              //cout << "  deltaT = " << deltaT <<endl;
              
              //cout << " parton origin time = " << pIn[i].x_in().t()/fmToGeVinv << " parton formation time = " << pIn[i].form_time()/fmToGeVinv << endl ;
          
  //            cout << " parton id " << pIn[i].pid() << " parton virtuality = " << pIn[i].t() << endl;
          
  //            cout << " parton momentum " << pIn[i].p_in().t() << "  " << pIn[i].p_in().x() << "  " << pIn[i].p_in().y() << "  " << pIn[i].p_in().z() << endl ;
              
              double splitTime = pIn[i].form_time() + pIn[i].x_in().t() ;
          
              cout << " splitTime = " << splitTime/fmToGeVinv << endl ;
          
              if (splitTime<Time)
              {
              // do split
              
                  cout << " doing the split " << endl ;
              
                  double t_used = pIn[i].t();
              
                  if (t_used<QS)  t_used = QS;
              
                  double tau_form = 2.0*pIn[i].nu()/t_used;
              
                  double z_low = QS/t_used/2.0 ;
                  
                  double z_hi = 1.0 - z_low;
              
                  if (pid==gid)
                  {
                  
                      double val1 = P_z_gg_int(z_low, z_hi, zeta, t_used, tau_form,pIn[i].nu() );
                  
                      double val2 = nf*P_z_qq_int(z_low, z_hi, zeta, t_used, tau_form,pIn[i].nu() );
>>>>>>> 083ece3a
                    
	  if ( val1<0.0 || val2<0.0 ) {
	    cerr << " minus log of sudakov negative val1 , val2 = " << val1 << "  " << val2 << endl;
	    throw std::runtime_error("minus log of sudakov negative");
	    // cin >> blurb ;
	  }
                  
	  double ratio = val1/(val1+val2);                  
	  double r = ZeroOneDistribution(*get_mt19937_generator());
	  if (r>ratio) { // qqbar
		  
	    double r2 = ZeroOneDistribution(*get_mt19937_generator());
		  
	    // assign flavors
	    if (r2>0.6666){
	      pid_a = uid ;
	      pid_b = -1*uid ;
	    } else if ( r2 > 0.3333 && r2< 0.6666) {
	      pid_a = did ;
	      pid_b = -1*did ;
	    } else {
	      pid_a = sid;
	      pid_b = -1*sid;
	    }
                      
<<<<<<< HEAD
	    iSplit = 2;
	  } else { // gg
	    pid_a = gid ;
	    pid_b = gid ;
	    iSplit = 1;
	  }
	} else { // we had a quark
	  pid_a = pid ;		
	  pid_b = gid ;                  
	  iSplit = 0;
=======
                          if (r2>0.6666)
                          {
                              pid_a = uid ;
                              pid_b = -1*uid ;
                          }
                          else if ((r2 > 0.3333)&&(r2< 0.6666))
                          {
                              pid_a = did ;
                              pid_b = -1*did ;
                          }
                          else
                          {
                              pid_a = sid;
                              pid_b = -1*sid;
                          }
                      
                          iSplit = 2;
                      }
                      else
                      {
                          pid_a = gid ;
                          pid_b = gid ;
                          iSplit = 1;
                      } ;
                  }
                  else
                  {
                      pid_a = pid ;
                  
                      pid_b = gid ;
                  
                      iSplit = 0;
                  }
            
                  z = generate_vac_z(pid,QS/2.0,pIn[i].t(),zeta,pIn[i].nu(),iSplit) ;
                  
                  //cout << " generated z = " << z << endl;
                  
                  int iSplit_a = 0;
                  
                  if (pid_a==gid) iSplit_a = 1;
                  

                  double tQd1 = QS;
                  
                  if (z*z*pIn[i].t()>QS)
                  {
                      tQd1 = generate_vac_t(pid_a, z*pIn[i].nu(), QS/2.0, z*z*pIn[i].t() ,zeta+std::sqrt(2)*pIn[i].form_time() , iSplit_a);
                  }
                  
                  int iSplit_b = 0;
                  
                  if (pid_b==gid) iSplit_b = 1;
                  
                  double tQd2 = QS;
                  
                  if ((1.0-z)*(1.0-z)*pIn[i].t()>QS)
                  {
                      tQd2 = generate_vac_t(pid_b, (1.0-z)*pIn[i].nu(), QS/2.0, (1.0-z)*(1.0-z)*pIn[i].t() ,zeta+std::sqrt(2)*pIn[i].form_time() , iSplit_b);
                  }
                  
                  double angle = generate_angle();
                  
                  double l_perp2 =  pIn[i].t()*z*(1.0 - z) - tQd2*z - tQd1*(1.0-z) ; ///< the transverse momentum squared
                  
                  //cout << " l_perp2 = " << l_perp2 << endl ;
                  
                  if (l_perp2<0.0) l_perp2 = 0.0; ///< test if negative
                  
                  double l_perp = std::sqrt(l_perp2); ///< the momentum transverse to the parent parton direction
                  
                  double parent_perp = std::sqrt( pow(pIn[i].p(1),2) + pow(pIn[i].p(2),2) + pow(pIn[i].p(3),2) - pow(pIn[i].pl(),2) );
                  
                  double mod_jet_v = std::sqrt( pow(pIn[i].jet_v().x(),2) +  pow(pIn[i].jet_v().y(),2) + pow(pIn[i].jet_v().z(),2) ) ;
                  
                  double c_t = pIn[i].jet_v().z()/mod_jet_v;
                  
                  double s_t = std::sqrt( 1.0 - c_t*c_t) ;
                  
                  double s_p = pIn[i].jet_v().y()/std::sqrt( pow( pIn[i].jet_v().x() , 2 ) + pow( pIn[i].jet_v().y(), 2 ) ) ;
                  
                  double c_p = pIn[i].jet_v().x()/std::sqrt( pow( pIn[i].jet_v().x() , 2 ) + pow( pIn[i].jet_v().y(), 2 ) ) ;
                  
                  double k_perp1[4];
 
                  k_perp1[0] = 0.0;
                  
                  k_perp1[1] = z*(pIn[i].p(1) - pIn[i].pl()*s_t*c_p) + l_perp*std::cos(angle)*c_t*c_p - l_perp*std::sin(angle)*s_p ;
                  
                  k_perp1[2] = z*(pIn[i].p(2) - pIn[i].pl()*s_t*s_p) + l_perp*std::cos(angle)*c_t*s_p + l_perp*std::sin(angle)*c_p ;
                  
                  k_perp1[3] = z*(pIn[i].p(3) - pIn[i].pl()*c_t) - l_perp*std::cos(angle)*s_t ;
                  
                  double k_perp1_2 = pow(k_perp1[1],2)+pow(k_perp1[2],2)+pow(k_perp1[3],2);
                  
                  double energy = ( z*pIn[i].nu() + (tQd1 + k_perp1_2)/(2.0*z*pIn[i].nu() ) )/std::sqrt(2.0) ;
                  double plong =  ( z*pIn[i].nu() - (tQd1 + k_perp1_2)/(2.0*z*pIn[i].nu() ) )/std::sqrt(2.0) ;
                  
                  //cout << " E, plong of d1 , E^2 - plong^2 - k_perp1^2 = " << energy << " " << plong << "  " << energy*energy - plong*plong - k_perp1_2 << endl;
                  

                  
                  
                  double newp[4];
                  
                  newp[0] = energy;
                  newp[1] = plong*s_t*c_p + k_perp1[1];
                  newp[2] = plong*s_t*s_p + k_perp1[2];
                  newp[3] = plong*c_t + k_perp1[3];
                  
                  //cout << " d1 momentum " << newp[0] << "  " << newp[1] << "  " << newp[2] << "  " << newp[3] << endl ;
                  
                  //cout << " d1 mass^2 = " << pow(newp[0],2) - pow(newp[1],2) - pow(newp[2],2) - pow(newp[3],2) << endl;

                  double newx[4];
                  
                  newx[0] = Time + deltaTime ;
                  
                  for (int j=1;j<=3;j++)
                  {
                      newx[j] = pIn[i].x_in().comp(j) + (Time + deltaTime - pIn[i].x_in().comp(0) )*velocity[j]/velocityMod;
                  }
                  
                  pOut.push_back(Parton(0,pid_a,0,newp,newx ));
                  
                  int iout = pOut.size()-1 ;
                  
                  //cout << "  created a new parton from split with iout = " << iout << endl;
                  
                  pOut[iout].set_t(tQd1);
                  pOut[iout].set_mean_form_time();
                  double ft = generate_L (pOut[iout].mean_form_time());
                  pOut[iout].set_form_time(ft);
                  pOut[iout].set_jet_v(velocity);
                  
                  double k_perp2[4];
                  
                  k_perp2[0] = 0.0;
                  
                  k_perp2[1] = (1.0-z)*(pIn[i].p(1) - pIn[i].pl()*s_t*c_p) - l_perp*std::cos(angle)*c_t*c_p + l_perp*std::sin(angle)*s_p ;
                  
                  k_perp2[2] = (1.0-z)*(pIn[i].p(2) - pIn[i].pl()*s_t*s_p) - l_perp*std::cos(angle)*c_t*s_p - l_perp*std::sin(angle)*c_p ;
                  
                  k_perp2[3] = (1.0-z)*(pIn[i].p(3) - pIn[i].pl()*c_t) + l_perp*std::cos(angle)*s_t ;
                  
                  double k_perp2_2 = pow(k_perp2[1],2)+pow(k_perp2[2],2)+pow(k_perp2[3],2);

                  energy = ( (1.0-z)*pIn[i].nu() + (tQd2 + k_perp2_2)/( 2.0*(1.0-z)*pIn[i].nu() ) )/std::sqrt(2.0) ;
                  plong =  ( (1.0-z)*pIn[i].nu() - (tQd2 + k_perp2_2)/( 2.0*(1.0-z)*pIn[i].nu() ) )/std::sqrt(2.0) ;

                  //cout << " E, plong of d2 , E^2 - plong^2 - k_perp^2 = " << energy << " " << plong << "  " << energy*energy - plong*plong - k_perp2_2 << endl;
                  
                  parent_perp = std::sqrt( pow(pIn[i].p(1),2) + pow(pIn[i].p(2),2) + pow(pIn[i].p(3),2) - pow(pIn[i].pl(),2) );
                  
                  mod_jet_v = std::sqrt( pow(pIn[i].jet_v().x(),2) +  pow(pIn[i].jet_v().y(),2) + pow(pIn[i].jet_v().z(),2) ) ;
                  
                  newp[0] = energy;
                  newp[1] = plong*s_t*c_p + k_perp2[1] ;
                  newp[2] = plong*s_t*s_p + k_perp2[2] ;
                  newp[3] = plong*c_t + k_perp2[3] ;
                  
                  //cout << " d2 momentum " << newp[0] << "  " << newp[1] << "  " << newp[2] << "  " << newp[3] << endl ;

                  //cout << " d2 mass^2 = " << pow(newp[0],2) - pow(newp[1],2) - pow(newp[2],2) - pow(newp[3],2) << endl;

                  
                  newx[0] = Time + deltaTime ;

                  for (int j=1;j<=3;j++)
                  {
                      newx[j] = pIn[i].x_in().comp(j) + (Time + deltaTime - pIn[i].x_in().comp(0) )*velocity[j]/velocityMod;
                  }
                  
                  pOut.push_back(Parton(0,pid_b,0,newp,newx ));
                  
                  iout = pOut.size()-1 ;
                  
                  //cout << "  created a new parton from split with iout = " << iout << endl;
                  cout << endl;

                  pOut[iout].set_t(tQd2);
                  pOut[iout].set_mean_form_time();
                  
                  ft = generate_L (pOut[iout].mean_form_time());
                  
                  pOut[iout].set_form_time(ft);
                  pOut[iout].set_jet_v(velocity);

                  
              }
              else
              {
		// pOut.push_back(pIn[i]);
              }
          }
          else
          {
	    // pOut.push_back(pIn[i]);
          }
          
          
          
          //double newPt=pIn[i].pt();
          //=pIn[i].pt()*z;
	      //double newPt2=pIn[i].pt()*(1-z);
	    
	      //pOut.push_back(Parton(0,21,0,newPt,pIn[i].eta(),pIn[i].phi()+0.1,pIn[i].e(),xStart));
	      //pOut.push_back(Parton(0,21,0,newPt2,pIn[i].eta(),pIn[i].phi()-0.1,newPt));

	      //tes case, perfectly collinear ...
	      //pOut.push_back(Parton(0,21,0,newPt,pIn[i].eta(),pIn[i].phi(),newPt));
	      //pOut.push_back(Parton(0,21,0,newPt2,pIn[i].eta(),pIn[i].phi(),newPt));
          //cout << " my test " << pIn[i].e() << endl ;
	      // DEBUG: dirty ...
	      //cout<<pOut[pOut.size()-1];
	      //cout<<pOut[pOut.size()-2];
	   // }
          
          
//          cout << " exit formation time = " << pIn[0].form_time() << endl;
	  
>>>>>>> 083ece3a
	}

	z = generate_vac_z(pid,QS/2.0,pIn[i].t(),zeta,pIn[i].nu(),iSplit) ;
	//cout << " generated z = " << z << endl;
        
	int iSplit_a = 0;                  
	if (pid_a==gid) iSplit_a = 1;                  
	
	// daughter virtualities
	double tQd1 = QS;                  
	if (z*z*pIn[i].t()>QS) {
	  tQd1 = generate_vac_t(pid_a, z*pIn[i].nu(), QS/2.0, z*z*pIn[i].t() ,zeta+std::sqrt(2)*pIn[i].form_time() , iSplit_a);
	}
        
	int iSplit_b = 0;                  
	if (pid_b==gid) iSplit_b = 1;
        
	double tQd2 = QS;                  
	if ((1.0-z)*(1.0-z)*pIn[i].t()>QS) {
	  tQd2 = generate_vac_t(pid_b, (1.0-z)*pIn[i].nu(), QS/2.0, (1.0-z)*(1.0-z)*pIn[i].t() ,zeta+std::sqrt(2)*pIn[i].form_time() , iSplit_b);
	}
	
	// opening angle
	double angle = generate_angle();                  
	
	double l_perp2 =  pIn[i].t()*z*(1.0 - z) - tQd2*z - tQd1*(1.0-z) ; ///< the transverse momentum squared
	// cout << " l_perp2 = " << l_perp2 << endl ;                   
	if (l_perp2<0.0) l_perp2 = 0.0; ///< test if negative
                  
	double l_perp = std::sqrt(l_perp2); ///< the momentum transverse to the parent parton direction
                  
	// double parent_perp = std::sqrt( pow(pIn[i].p(1),2) + pow(pIn[i].p(2),2) + pow(pIn[i].p(3),2) - pow(pIn[i].pl(),2) );
	// KK: changed to x,y,z
	double parent_perp = std::sqrt( pow(pIn[i].px(),2) + pow(pIn[i].py(),2) + pow(pIn[i].pz(),2) - pow(pIn[i].pl(),2) );
	double mod_jet_v = std::sqrt( pow(pIn[i].jet_v().x(),2) +  pow(pIn[i].jet_v().y(),2) + pow(pIn[i].jet_v().z(),2) ) ;
                  
	double c_t = pIn[i].jet_v().z()/mod_jet_v;
	double s_t = std::sqrt( 1.0 - c_t*c_t) ;
                  
	double s_p = pIn[i].jet_v().y()/std::sqrt( pow( pIn[i].jet_v().x() , 2 ) + pow( pIn[i].jet_v().y(), 2 ) ) ;                  
	double c_p = pIn[i].jet_v().x()/std::sqrt( pow( pIn[i].jet_v().x() , 2 ) + pow( pIn[i].jet_v().y(), 2 ) ) ;
                  
	// First daughter
	double k_perp1[4];
	k_perp1[0] = 0.0;	      
	k_perp1[1] = z*(pIn[i].px() - pIn[i].pl()*s_t*c_p) + l_perp*std::cos(angle)*c_t*c_p - l_perp*std::sin(angle)*s_p ;	      
	k_perp1[2] = z*(pIn[i].py() - pIn[i].pl()*s_t*s_p) + l_perp*std::cos(angle)*c_t*s_p + l_perp*std::sin(angle)*c_p ;                  
	k_perp1[3] = z*(pIn[i].pz() - pIn[i].pl()*c_t) - l_perp*std::cos(angle)*s_t ;                  
	double k_perp1_2 = pow(k_perp1[1],2)+pow(k_perp1[2],2)+pow(k_perp1[3],2);
                  
	double energy = ( z*pIn[i].nu() + (tQd1 + k_perp1_2)/(2.0*z*pIn[i].nu() ) )/std::sqrt(2.0) ;
	double plong =  ( z*pIn[i].nu() - (tQd1 + k_perp1_2)/(2.0*z*pIn[i].nu() ) )/std::sqrt(2.0) ;
                  
	// cout << " E, plong of d1 , E^2 - plong^2 - k_perp1^2 = " << energy << " " << plong << "  " << energy*energy - plong*plong - k_perp1_2 << endl;


	double newp[4];
	newp[0] = energy;
	newp[1] = plong*s_t*c_p + k_perp1[1];
	newp[2] = plong*s_t*s_p + k_perp1[2];
	newp[3] = plong*c_t + k_perp1[3];
                  
	// cout << " d1 momentum " << newp[0] << "  " << newp[1] << "  " << newp[2] << "  " << newp[3] << endl ;
	// cout << " d1 mass^2 = " << pow(newp[0],2) - pow(newp[1],2) - pow(newp[2],2) - pow(newp[3],2) << endl;

	double newx[4];                  
	newx[0] = Time + deltaTime ;                  
	for (int j=1;j<=3;j++) {
	  newx[j] = pIn[i].x_in().comp(j) + (Time + deltaTime - pIn[i].x_in().comp(0) )*velocity[j]/velocityMod;
	}
                  
	pOut.push_back(Parton(0,pid_a,0,newp,newx ));
	int iout = pOut.size()-1 ;
                  
	//cout << "  created a new parton from split with iout = " << iout << endl;
	pOut[iout].set_jet_v(velocity);
	// pOut[iout].set_t(tQd1); // KK: Not necessary, and in fact wrong
	pOut[iout].set_mean_form_time();
	double ft = generate_L (pOut[iout].mean_form_time());
	pOut[iout].set_form_time(ft);
		  
	// Second daughter
	double k_perp2[4];
	k_perp2[0] = 0.0;                  
	k_perp2[1] = (1.0-z)*(pIn[i].px() - pIn[i].pl()*s_t*c_p) - l_perp*std::cos(angle)*c_t*c_p + l_perp*std::sin(angle)*s_p ;                  
	k_perp2[2] = (1.0-z)*(pIn[i].py() - pIn[i].pl()*s_t*s_p) - l_perp*std::cos(angle)*c_t*s_p - l_perp*std::sin(angle)*c_p ;                  
	k_perp2[3] = (1.0-z)*(pIn[i].pz() - pIn[i].pl()*c_t) + l_perp*std::cos(angle)*s_t ;
	double k_perp2_2 = pow(k_perp2[1],2)+pow(k_perp2[2],2)+pow(k_perp2[3],2);

	energy = ( (1.0-z)*pIn[i].nu() + (tQd2 + k_perp2_2)/( 2.0*(1.0-z)*pIn[i].nu() ) )/std::sqrt(2.0) ;
	plong =  ( (1.0-z)*pIn[i].nu() - (tQd2 + k_perp2_2)/( 2.0*(1.0-z)*pIn[i].nu() ) )/std::sqrt(2.0) ;

	// cout << " E, plong of d2 , E^2 - plong^2 - k_perp^2 = " << energy << " " << plong << "  " << energy*energy - plong*plong - k_perp2_2 << endl;	  
	parent_perp = std::sqrt( pow(pIn[i].p(1),2) + pow(pIn[i].p(2),2) + pow(pIn[i].p(3),2) - pow(pIn[i].pl(),2) );                  
	mod_jet_v = std::sqrt( pow(pIn[i].jet_v().x(),2) +  pow(pIn[i].jet_v().y(),2) + pow(pIn[i].jet_v().z(),2) ) ;
                  
	newp[0] = energy;
	newp[1] = plong*s_t*c_p + k_perp2[1] ;
	newp[2] = plong*s_t*s_p + k_perp2[2] ;
	newp[3] = plong*c_t + k_perp2[3] ;
              
	// cout << " d2 momentum " << newp[0] << "  " << newp[1] << "  " << newp[2] << "  " << newp[3] << endl ;	      
	// cout << " d2 mass^2 = " << pow(newp[0],2) - pow(newp[1],2) - pow(newp[2],2) - pow(newp[3],2) << endl;

	newx[0] = Time + deltaTime;
	for (int j=1;j<=3;j++){
	  newx[j] = pIn[i].x_in().comp(j) + (Time + deltaTime - pIn[i].x_in().comp(0) )*velocity[j]/velocityMod;
	}
	      
	pOut.push_back(Parton(0,pid_b,0,newp,newx ));
              
	iout = pOut.size()-1 ;                  
	//cout << "  created a new parton from split with iout = " << iout << endl;
	// cout << endl;
	pOut[iout].set_jet_v(velocity);
	// pOut[iout].set_t(tQd2);	// KK: Not necessary, and in fact wrong
	pOut[iout].set_mean_form_time();                  
	ft = generate_L (pOut[iout].mean_form_time());	      
	pOut[iout].set_form_time(ft);

                  
      }  else  { // not time to split yet
	// pOut.push_back(pIn[i]);
      }
    } else { // virtuality too low
      // pOut.push_back(pIn[i]);
    }
          
    //          cout << " exit formation time = " << pIn[0].form_time() << endl;
	  
  } // particle loop
      
}

double Matter::generate_angle()
{
  double ang, r, blurb;
    
  // r = double(random())/ (maxN );
  r = ZeroOneDistribution(*get_mt19937_generator());
  //    r = mtrand1();
    
  //    cout << " r = " << r << endl;
  //    cin >> blurb ;
    
  ang = r*2.0*pi ;
    
  return(ang);
    
}


double Matter::generate_vac_t(int p_id, double nu, double t0, double t, double loc_a, int is)
{
  double r,z,ratio,diff,scale,t_low, t_hi, t_mid, numer, denom, test ;
    
    
  // r = double(random())/ (maxN );
  r = ZeroOneDistribution(*get_mt19937_generator());
  //        r = mtrand1();
    
    
  if ((r>=1.0)||(r<=0.0))
    {
      throw std::runtime_error("error in random number in t *get_mt19937_generator()");
    }
    
  ratio = 1.0 ;
    
  diff = (ratio - r)/r;
    
  t_low = 2.0*t0;
    
  t_hi = t;
    
  //    cout << " in gen_vac_t : t_low , t_hi = " << t_low << "  " << t_hi << endl;
  //    cin >> test ;
    
  if (p_id==gid)
    {
      numer = sudakov_Pgg(t0,t,loc_a,nu)*std::pow(sudakov_Pqq(t0,t,loc_a,nu),nf);
        
      if ((is!=1)&&(is!=2))
        {
	  throw std::runtime_error(" error in isp ");
        }
    }
  else
    {
      if (is!=0)
        {
	  throw std::runtime_error("error in isp in quark split");            
        }
      numer = sudakov_Pqg(t0,t,loc_a,nu);
    }
    
  t_mid = t_low;
    
  if (numer>r)
    {
      // cout << " numer > r, i.e. ; " << numer << " > " << r << endl ;        
      return(t_mid) ;
    }
    
  t_mid = (t_low+t_hi)/2.0 ;
    
    
  scale = t0;
    
  //   cout << " s_approx, s_error = " << s_approx << "  " << s_error << endl;
    
  while ((abs(diff)>s_approx)&&(abs(t_hi-t_low)/t_hi>s_error))
    {
      if (p_id==gid)
        {
	  denom = sudakov_Pgg(t0, t_mid, loc_a, nu)*std::pow(sudakov_Pqq(t0, t_mid, loc_a, nu),nf);
            
	  if ((is!=1)&&(is!=2))
            {
	      throw std::runtime_error(" error in isp numerator");             
            }
        }
      else
        {
	  if (is!=0)
            {
	      throw std::runtime_error(" error in isp in quark split numerator  ");
            }            
	  denom = sudakov_Pqg(t0, t_mid, loc_a, nu);
        }
        
      ratio = numer/denom ;
        
      diff = (ratio - r)/r ;
        
      //       cout << "num, den, r = " << numer << " "<< denom << " " << r << " " << endl;
      //       cout << "diff, t_mid = " << diff << " " << t_mid << endl;
      //       cout << " t_low, t_hi = " << t_low << "  " << t_hi << endl;
      //       cin >> test ;
                
      if (diff<0.0)
        {
	  t_low = t_mid ;
	  t_mid = (t_low + t_hi)/2.0;
        }
      else
        {
	  t_hi = t_mid ;
	  t_mid = (t_low + t_hi)/2.0;
        }
        
    }
    
  return(t_mid);
}

/*
 
 
 
  New function
 
 
 
*/



double  Matter::generate_vac_z(int p_id, double t0, double t, double loc_b, double nu, int is )
{
  double r,z, ratio,diff,e,numer1, numer2, numer, denom, z_low, z_hi, z_mid, test;

  r = ZeroOneDistribution(*get_mt19937_generator());
    
  if ((r>1)||(r<0))
    {
      throw std::runtime_error(" error in random number in z *get_mt19937_generator()");
    }
    
  ratio = 1.0 ;
    
  diff = (ratio - r)/r;
    
  e = t0/t;
    
  if (e>0.5)
    {
      throw std::runtime_error(" error in 	epsilon");
    }
    
  z_low = e ;
    
  z_hi = double(1.0) - e ;
    
  if (p_id==gid)
    {
      if (is==1)
        {
	  denom = P_z_gg_int(z_low,z_hi, loc_b, t, 2.0*nu/t, nu );
        }
      else
        {
	  denom = P_z_qq_int(z_low,z_hi,loc_b,t,2.0*nu/t, nu);
        }
        
    }
  else
    {
      denom = P_z_qg_int(z_low,z_hi, loc_b, t, 2.0*nu/t , nu);
    }
    
    
  z_mid = (z_low + z_hi)/2.0 ;
  
  int itcounter=0;
  // cout << " generate_vac_z called with p_id = " << p_id << " t0 = " << t0 << " t = " << t << " loc_b=" << loc_b<< " nu = " <<  nu << " is = " << is << endl;
  while (abs(diff)>approx) { // Getting stuck in here for some reason
    if ( itcounter++ > 20 ) throw std::runtime_error("Stuck in endless loop") ;
    // cout << " in here" << " abs(diff) = " << abs(diff) << "  approx = " << approx << endl;
    if (p_id==gid) {
      if (is==1) {
	numer = P_z_gg_int(e, z_mid, loc_b, t, 2.0*nu/t , nu );
      } else {
	numer = P_z_qq_int(e, z_mid, loc_b, t, 2.0*nu/t , nu);
      }
    } else {
      numer = P_z_qg_int(e, z_mid, loc_b, t, 2.0*nu/t , nu );
    }
        
    ratio = numer/denom ;      
    diff = (ratio - r)/r ;     
    // cout << "num, den, r, diff = " << numer << " "<< denom << " " << r << " " << endl;	
    // cout << " diff, z_mid = " << diff << " " << z_mid << endl ;		
    //		cin >> test ;
      
        
    if (diff>0.0) {
      z_hi = z_mid;
      z_mid = (z_low + z_hi)/2.0;
    }
    else
      {
	z_low = z_mid;
	z_mid = (z_low + z_hi)/2.0 ;
      }
        
  }
    
  return(z_mid);
}	




double Matter::generate_L(double form_time)
{
  double r, x_low, x_high , x , diff , span, val, arg, norm ;
    
  // r = double(random())/ (maxN );
  r = ZeroOneDistribution(*get_mt19937_generator());
  //    r = mtrand1();
    
  if ((r>1)||(r<0))
    {
      throw std::runtime_error(" error in random number in z *get_mt19937_generator()");
    }
    
  x_low = 0;
    
  x_high = 8.0*form_time;
  // the value of x_high is slightly arbitrary, the erf function is more or less zero at this distance.
  // picking 10*form_time will not lead to any different results
    
  x = (x_low + x_high)/2.0;
    
  span = (x_high - x_low)/x_high ;
    
  arg = x/form_time/std::sqrt(pi) ;
    
  val = std::erf(arg);
    
  diff = std::abs(val - r) ;
    
  while( (diff>approx)&&(span>error) )
    {
      if ((val-r)>0.0)
        {
	  x_high = x ;
            
        }
      else
        {
	  x_low = x ;
            
        }
        
      x = (x_low + x_high)/2.0;
        
      arg = x/form_time/std::sqrt(pi) ;
        
      val = std::erf(arg);
        
      diff = std::abs(val - r) ;
        
      span = (x_high - x_low)/x_high ;
        
    }
    
  //	cout << " random number for dist = " << r << " distance generated = " << x << endl;
    
    
  return(x);
    

}


double Matter::sudakov_Pgg(double g0, double g1, double loc_c, double E)
{
  double sud,g;
  int blurb;
    
  sud = 1.0 ;
    
  if (g1<2.0*g0)
    {
      cerr << " warning: the lower limit of the sudakov > 1/2 upper limit, returning 1 " << endl;
      cerr << " in sudakov_P glue glue, g0, g1 = " << g0 << "  " << g1 << endl;
      throw std::runtime_error(" warning: the lower limit of the sudakov > 1/2 upper limit, returning 1");
        
      return(sud) ;
        
    }
  g = 2.0*g0;
    
  if (g1>g)
    {
        
      sud = exp( -1.0*(Ca/2.0/pi)*sud_val_GG(g0,g,g1,loc_c, E) );
        
    }
  return(sud);
    
}


double Matter::sud_val_GG(double h0, double h1, double h2, double loc_d, double E1)
{
  double val, h , intg, hL, hR, diff, intg_L, intg_R, t_form, span;
    
  val = 0.0;
    
  h = (h1+h2)/2.0 ;
    
  span = (h2 - h1)/h2;
    
  t_form = 2.0*E1/h;
    
  val = alpha_s(h)*sud_z_GG(h0,h, loc_d, t_form,E1);
    
  intg = val*(h2-h1);
    
  hL = (h1 + h)/2.0 ;
    
  t_form = 2.0*E1/hL;
    
  intg_L = alpha_s(hL)*sud_z_GG(h0,hL,loc_d,t_form,E1)*(h - h1) ;
    
  hR = (h + h2)/2.0 ;
    
  t_form = 2.0*E1/hR;
    
  intg_R = alpha_s(hR)*sud_z_GG(h0,hR,loc_d,t_form,E1)*(h2 - h) ;
    
  diff = std::abs( (intg_L + intg_R - intg)/intg ) ;
    
  //	cout << " iline, gap, diff = " << i_line << " " << h2 << " " << h1 << "  " << diff << endl ;
  //	cout << " intg, Left , right = " << intg << " " << intg_L << "  " << intg_R << endl;
    
  if ( (diff>approx)||(span>error) )
    {
      intg = sud_val_GG(h0,h1,h,loc_d,E1) + sud_val_GG(h0,h,h2,loc_d,E1);
    }
    
  //	cout << " returning with intg = " << intg << endl;
    
  return(intg);
    
}


double Matter::sud_z_GG(double cg, double cg1, double loc_e , double l_fac, double E2)
{
    
  double t2,t3,t7,t11,t12,t15,t21,t25, q2, q3, q8, q12, qL, tau, res, z_min, limit_factor, lz, uz, mz, m_fac;
  double t_q1,t_q3,t_q4,t_q6,t_q8,t_q9,t_q12,q_q1,q_q4,q_q6,q_q9,q_q11;
    
  z_min = std::sqrt(2)*E_minimum/E2;
    
  if (cg1<2.0*cg)
    {
        
      //        cout << " returning with cg, cg1 = " << cg << "   " <<  cg1 << "    " << E_minimum << "  " << E2 << endl ;
      return(0.0);
    };
    
  t2 = std::pow(cg1, 2);
  t3 = t2 * cg1;
  t7 = std::log(cg);
  t11 = std::abs(cg - cg1);
  t12 = std::log(t11);
  t15 = std::pow(cg, 2);
  t21 = t2 * t2;
  t25 = -(5.0 * t3 - 12.0 * cg * t2 + 6.0 * t7 * t3 - 6.0 * t12 * t3 - 4.0 * t15 * cg + 6.0 * t15 * cg1) / t21 / 3.0;
    
  res = t25;
    
  limit_factor = 2.0*std::sqrt(2.0)*cg1/E2/0.1 ;
    
  if (limit_factor<0.0) {
    cerr << " error in z limit factor for medium calculation in sud-z-gg = " << limit_factor << endl ;
    throw std::runtime_error("error in z limit factor for medium calculation in sud-z-gg");
  }
    
  q2 = 1.0 / cg1;
  q3 = cg * q2;
  q8 = 1.0 - q3;
  q12 = (2.0 - 4.0 * q3 + 2.0 / cg * cg1 - 2.0 / q8) * q2;
    
  if (q12<0.0)
    {
      cerr << "ERROR: medium contribution negative in sud_z_GG: q12 = " << q12 << endl;
      cerr << "cg, cg1 = " << cg << "  " << cg1 << endl;
      cerr << " t25 = " << t25 << endl;
      throw std::runtime_error("ERROR: medium contribution negative in sud_z_GG");
    }
    
  tau = l_fac ;
    
  if ((length - loc_e) < tau) tau = (length - loc_e);
    
  if (loc_e > length) tau = 0.0 ;
    
  m_fac = 1.0;
    
  qL = m_fac*qhat*0.6*tau*profile(loc_e+tau) ;
    
  res = t25 + 2.0*qL*q12/cg1 ;
  //        }
  //        else{
  //            cout << " z trap for medium enabled in sud-val-z " << endl ;
  //        }
  //    }
    
  return(res);
    
}

double Matter::P_z_gg_int(double cg, double cg1, double loc_e, double cg3, double l_fac,double E2)
{
    
  double t3,t4,t5,t10,t11,t12,t15, t9, qL, tau, res, limit_factor, lz, uz, m_fac;
    
  if ((cg< cg1/(2.0*E2*E2/cg1+1.0) )) cg = cg1/( 2.0*E2*E2/cg1 + 1.0 );
    
  t3 = std::log((1.0 - cg1));
  t4 = std::log(cg1);
  t5 = std::pow(cg1,2);
  t10 = std::log((1.0 - cg));
  t11 = std::log(cg);
  t12 = std::pow(cg,2);
  t15 = -(2.0 * cg1) - t3 + t4 - (2.0/3.0) * t5 * cg1 + t5 + (2.0 * cg) + t10 - t11 + (2.0/3.0) * t12 * cg - t12;
    
  res = t15 ;
    
  limit_factor = 2.0*std::sqrt(2.0)*cg3/E2/0.1 ;
    
    
  if (limit_factor<0.0) {
    cerr << " error in z limit factor for medium calculation = " << limit_factor << endl ;
    throw std::runtime_error(" error in z limit factor for medium calculation");
  }
    
    
  tau = l_fac;
    
  if ((length - loc_e) < tau) tau = (length - loc_e);
    
  //             if ((length - loc_e) < tau) tau = 0;
    
  if (loc_e > length) tau = 0.0 ;
    
  m_fac = 1.0;
    
  //            if ((qhat*tau<1.0)&&(in_vac==false)) m_fac = 1.0/qhat/tau;
    
  qL = m_fac*qhat*0.6*tau*profile(loc_e + tau) ;
    
  t9 = 2.0*cg1 - 1.0 / (-1.0 + cg1) - 1.0 / cg1 - 2.0 * cg + 1.0 / (-1.0 + cg) + 1.0 / cg;
    
  if (t9<0.0)
    {
      cerr << "ERROR: medium contribution negative in P_z_gg_int : t9 = " << t9 << endl;
        
      cerr << " cg, cg1 = " << cg << "  " << cg1 << endl;
      throw std::runtime_error("ERROR: medium contribution negative in P_z_gg_int");
    }
    
  res = t15 + 2.0*t9*qL/cg3 ;
        
  return(res);
    
}




double Matter::sudakov_Pqq(double q0, double q1, double loc_c, double E)
{
  double sud,q;
    
  sud = 1.0 ;
    
    
    
  if (q1<2.0*q0)
    //	if (g1<g0)
    {
      WARN << " warning: the lower limit of the sudakov > 1/2 upper limit, returning 1 ";
      WARN << " in sudakov_Pquark quark, q0, q1 = " << q0 << "  " << q1;
      return(sud) ;
    }
  q = 2.0*q0;
    
  //	g = g0 ;
    
  sud = exp( -1.0*(Tf/2.0/pi)*sud_val_QQ(q0,q,q1,loc_c, E) );
    
  return(sud);
    
}



double Matter::sud_val_QQ(double h0, double h1, double h2, double loc_d, double E1)
{
  double val, h , intg, hL, hR, diff, intg_L, intg_R, t_form, span;
    
  h = (h1+h2)/2.0 ;
    
  span = (h2 - h1)/h2;
    
  t_form = 2.0*E1/h;
    
  val = alpha_s(h)*sud_z_QQ(h0,h, loc_d, t_form,E1);
    
  intg = val*(h2-h1);
    
  hL = (h1 + h)/2.0 ;
    
  t_form = 2.0*E1/hL;
    
  intg_L = alpha_s(hL)*sud_z_QQ(h0,hL,loc_d,t_form,E1)*(h - h1) ;
    
  hR = (h + h2)/2.0 ;
    
  t_form = 2.0*E1/hR;
    
  intg_R = alpha_s(hR)*sud_z_QQ(h0,hR,loc_d,t_form,E1)*(h2 - h) ;
    
  diff = std::abs( (intg_L + intg_R - intg)/intg ) ;
    
  //	cout << " iline, gap, diff = " << i_line << " " << h2 << " " << h1 << "  " << diff << endl ;
  //	cout << " intg, Left , right = " << intg << " " << intg_L << "  " << intg_R << endl;
    
  if ( (diff>approx)||(span>error) )
    {
      intg = sud_val_QQ(h0,h1,h,loc_d,E1) + sud_val_QQ(h0,h,h2,loc_d,E1);
    }
    
  //	cout << " returning with intg = " << intg << endl;
    
  return(intg);
    
}


double Matter::sud_z_QQ(double cg, double cg1, double loc_e , double l_fac, double E2)
{
    
  double t2,t4,t5,t7,t9,t14, q2, q3, q5, q6, q8, q15, qL, tau, res, z_min;
    
    
  z_min = std::sqrt(2)*E_minimum/E2;
    
  //    if (cg<cg1*z_min) cg = cg1*z_min;
    
    
    
  //    if ((cg< cg1/(2.0*E2*E2/cg1+1.0) )) cg = cg1/( 2.0*E2*E2/cg1 + 1.0 );
    
  if (cg1<2.0*cg)
    {
        
      //        cout << " returning with cg, cg1 = " << cg << "   " <<  cg1 << "    " << E_minimum << "  " << E2 << endl ;
      return(0.0);
    };
    
    
    
  t2 = 1.0 / cg1;
  t4 = 1.0 - cg * t2;
  t5 = t4 * t4;
  t7 = std::pow( cg, 2.0);
  t9 = std::pow(cg1, 2.0);
  t14 = ((t5 * t4) - t7 * cg / t9 / cg1) * t2 / 3.0;
    
  //	return(t25);
    
  q2 = 1.0 / cg1;
  q3 = (cg * q2);
  q5 = 1.0 - q3;
  q6 = std::log(std::abs(q5));
  q8 = std::log(q3);
  /*	q10 = std::log(q3);
	q12 = std::log(q5);*/
  q15 = (-1.0 + (2.0 * q3) + q6 - q8) * q2;
    
    
    
  if (q15<0.0)
    {
      cerr << "ERROR: medium contribution negative in sud_z_QQ: q15 = " << q15 << endl;
      cerr << "cg, cg1 = " << cg << "  " << cg1 << endl;
      cerr << " t14 = " << t14 << endl;
      throw std::runtime_error("ERROR: medium contribution negative in sud_z_QQ");
    }
    
  tau = l_fac ;
    
  if ((length - loc_e) < tau) tau = (length - loc_e);
    
  if (loc_e > length) tau = 0.0 ;
    
  qL = qhat*0.6*tau*profile(loc_e + tau) ;
    
  res = t14 + 2.0*qL*q15/cg1 ;
    
  return(res);
    
    
}



double Matter::P_z_qq_int(double cg, double cg1, double loc_e, double cg3, double l_fac, double E2)
{
  double t_q1,t_q3,t_q4,t_q6,t_q8,t_q9,t_q12,q_q1,q_q4,q_q6,q_q9,q_q11,qL,tau,res;
    
  if ((cg< cg1/(2.0*E2*E2/cg1+1.0) )) cg = cg1/( 2.0*E2*E2/cg1 + 1.0 );
    
  t_q1 = std::pow(cg1, 2);
  t_q3 = 1.0 - cg1;
  t_q4 = t_q3 * t_q3;
  t_q6 = std::pow(cg, 2);
  t_q8 = 1.0 - cg;
  t_q9 = t_q8 * t_q8;
  t_q12 = t_q1 * cg1 / 6.0 - t_q4 * t_q3 / 6.0 - t_q6 * cg / 6.0 + t_q9 * t_q8 / 6.0;
    
  tau = l_fac;
    
  if ((length - loc_e) < tau) tau = (length - loc_e);
    
  if (loc_e > length) tau = 0.0 ;
    
  qL = qhat*0.6*tau*profile(loc_e + tau) ;
    
  q_q1 = std::log(cg1);
  q_q4 = std::log(1.0 - cg1);
  q_q6 = std::log(cg);
  q_q9 = std::log(1.0 - cg);
  q_q11 = -cg1 + q_q1 / 2.0 - q_q4 / 2.0 + cg - q_q6 / 2.0 + q_q9 / 2.0;
    
  if (q_q11<0.0)
    {
      cerr << "ERROR: medium contribution negative in P_z_gg_int : q_q11 = " << q_q11 << endl;
      throw std::runtime_error("ERROR: medium contribution negative in P_z_gg_int");
    }
    
  res = t_q12*Tf/Ca + 2.0*qL*q_q11/cg3*(Tf*Cf/Ca/Ca);
    
  return(res);
    
}


double Matter::sudakov_Pqg(double g0, double g1, double loc_c, double E)
{
  double sud,g;
  int blurb;
    
  sud = 1.0 ;
    
  if (g1<2.0*g0)
    {
      WARN << " warning: the lower limit of the sudakov > 1/2 upper limit, returning 1 ";
      WARN << " in sudakov_Pquark gluon, g0, g1 = " << g0 << "  " << g1;
      return(sud) ;
    }
  g = 2.0*g0;
    
  sud = exp( -1.0*(Cf/2.0/pi)*sud_val_QG(g0,g,g1, loc_c, E ) );
    
  return(sud);
    
}


double Matter::sud_val_QG(double h0, double h1, double h2, double loc_d, double E1)
{
  double val, h , intg, hL, hR, diff, intg_L, intg_R, t_form, span;
  int blurb;
    
    
  val = 0.0;
    
  h = (h1+h2)/2.0 ;
    
  span = (h2-h1)/h2;
    
  t_form = 2.0*E1/h;
    
  val = alpha_s(h)*sud_z_QG(h0,h, loc_d, t_form,E1);
    
  intg = val*(h2-h1);
    
  hL = (h1 + h)/2.0 ;
    
  t_form = 2.0*E1/hL;
    
  intg_L = alpha_s(hL)*sud_z_QG(h0,hL,loc_d,t_form,E1)*(h - h1) ;
    
  hR = (h + h2)/2.0 ;
    
  t_form = 2.0*E1/hR;
    
  intg_R = alpha_s(hR)*sud_z_QG(h0,hR,loc_d,t_form,E1)*(h2 - h) ;
    
  diff = std::abs( (intg_L + intg_R - intg)/intg ) ;
    
  //	cout << " iline, gap, diff = " << i_line << " " << h2 << " " << h1 << "  " << diff << endl ;
  //	cout << " intg, Left , right = " << intg << " " << intg_L << "  " << intg_R << endl;
    
  if ( (diff>approx )||(span>error ))
    {
      intg = sud_val_QG(h0,h1,h,loc_d, E1) + sud_val_QG(h0,h,h2,loc_d, E1);
    }
    
  //    cout << " returning with intg = " << intg << endl;
    
  return(intg);
    
}


double Matter::sud_z_QG(double cg, double cg1, double loc_e, double l_fac,double E2)
{
    
  double t2,t6,t10,t11,t17, q2, q3, q4, q5,q6,q10,q14, qL, tau, res, z_min;
  int blurb;
    
  z_min = std::sqrt(2)*E_minimum/E2;
    
  if (cg1<2.0*cg)
    {
        
      //        cout << " returning with cg, cg1 = " << cg << "   " <<  cg1 << "    " << E_minimum << "  " << E2 << endl ;
      return(0.0);
    };
    
  t2 = std::pow(cg1, 2);
  t6 = std::log(cg);
  t10 = std::abs(cg - cg1);
  t11 = std::log(t10);
  t17 = -1.0 / t2 * (3.0 * cg1 - 6.0 * cg + 4.0 * t6 * cg1 - 4.0 * t11 * cg1) / 2.0;
    
  //	return(t17);
    
  q2 = 1.0/ cg1;
  q3 = cg * q2;
  q4 = q3 - 1.0;
  q5 = std::abs(q4);
  q6 = std::log(q5);
  q10 = std::log(q3);
  q14 = (q6 + 2.0/cg*cg1 - q10 + 2.0/q4) * q2;
    
    
  tau = l_fac ;
    
  if ((length - loc_e) < tau) tau = (length - loc_e);
    
  if (loc_e > length) tau = 0.0 ;
    
  qL = qhat*0.6*tau*profile(loc_e + tau) ;
    
    
  res = t17 + 2.0*qL*q14/cg1 ;
    
  //   cout << " t0 , t , res = " << cg << "  "  << cg1 << "   " << res << endl ;
    
    
  if (q14<0.0)
    {
      cerr << "ERROR: medium contribution negative in sud_z_QG : q14 = " << q14 << endl;
      throw std::runtime_error("ERROR: medium contribution negative in sud_z_QG");
    }
    
  return(res);
    
    
    
}

double Matter::P_z_qg_int(double cg, double cg1, double loc_e, double cg3, double l_fac, double E2 )
{
    
  double t2, t5, t7, t10, t12, q2, q6, q10, tau, qL, res ;
    
    
  if ((cg< cg1/(2.0*E2*E2/cg1+1.0) )) cg = cg1/( 2.0*E2*E2/cg1 + 1.0 );
    
  t2 = std::pow(cg1, 2);
  t5 = std::log(1.0 - cg1);
  t7 = std::pow(cg, 2);
  t10 = std::log(1.0 - cg);
  t12 = -cg1 - t2 / 2.0 - 2.0 * t5 + cg + t7 / 2.0 + 2.0 * t10;
    
  //	return(t12);
    
  q2 = std::log(cg1);
  q6 = std::log(cg);
  q10 = q2 - 2.0 / (cg1 - 1.0) - q6 + 2.0 / (cg - 1.0);
    
  tau = l_fac;
    
  if ((length - loc_e) < tau) tau = (length - loc_e);
    
  if (loc_e > length) tau = 0.0 ;
    
  qL = qhat*0.6*tau*profile(loc_e + tau) ;
    
  res = t12 + 2.0*qL*q10/cg3 ;
    
  return(res);
    
    
    
}


double Matter::alpha_s(double q2)
{
  double a,L2,q24, c_nf;
    
  L2 = std::pow(Lambda_QCD,2);
    
  q24 = q2/4.0;
    
  c_nf = nf ;
    
  if (q24>4.0) {
    c_nf = 4;
  }
    
  if (q24>64.0) {
    c_nf = 5;
  }
    
    
    
  if (q24>L2)
    {
      a = 12.0*pi/(11.0*Nc-2.0*c_nf)/std::log(q24/L2) ;
    }
  else
    {        
      WARN << " alpha too large ";
      a=0.6;        
    }

  return(a);
}

double Matter::profile(double zeta)
{
  double prof;
    
  /*  Modify the next set of lines to get a particular profile */
    
  prof = 1.0;
    
  return(prof);
    
}



// obsolete in the future ...
// ----------------------

Martini::Martini()
{
  SetId("Martini");
  VERBOSE(8);
}

Martini::~Martini()
{
  VERBOSE(8);

}

void Martini::Init()
{
  INFO<<"Intialize Martini ...";

  ZeroOneDistribution = uniform_real_distribution<double> { 0.0, 1.0 };
}

//void Martini::DoEnergyLoss(double deltaT, double Q2, const vector<Parton>& pIn, vector<Parton>& pOut)
void Martini::DoEnergyLoss(double deltaT, double Q2, vector<Parton>& pIn, vector<Parton>& pOut)
{
  // *my_file_ << "I'm Martini! my id= " << get_my_task_number() << "  " << ZeroOneDistribution( *get_mt19937_generator()) << endl;
  // return;

  if (Q2<=QS)
    VERBOSESHOWER(8)<< MAGENTA << "SentInPartons Signal received : "<<deltaT<<" "<<Q2<<" "<<&pIn;
}
<|MERGE_RESOLUTION|>--- conflicted
+++ resolved
@@ -100,24 +100,12 @@
 
   double rNum;
         
-<<<<<<< HEAD
-  double delT = 0.1;
-  double Time = deltaT*fmToGeVinv;
+  double delT = deltaT;
+  double Time = time*fmToGeVinv;
   double deltaTime = delT*fmToGeVinv;
     
-  //   cout << " QS = " << QS << " Q2 = " << Q2 << endl;
-=======
-        double delT = deltaT;
-        double Time = time*fmToGeVinv;
-        double deltaTime = delT*fmToGeVinv;
-    
-    cout << " the time in fm is " << time << " The time in GeV-1 is " << Time << endl ;
-    
-    cout << "pid = " << pIn[0].pid() << " E = " << pIn[0].e() << " px = " << pIn[0].p(1) << " py = " << pIn[0].p(2) << "  pz = " << pIn[0].p(3) << " virtuality = " << pIn[0].p_in()*pIn[0].p_in() << " form_time in fm = " << pIn[0].form_time()/fmToGeVinv << endl;
-    
-    
-     //   cout << " QS = " << QS << " Q2 = " << Q2 << endl;
->>>>>>> 083ece3a
+  cout << " the time in fm is " << time << " The time in GeV-1 is " << Time << endl ;
+  // cout << "pid = " << pIn[0].pid() << " E = " << pIn[0].e() << " px = " << pIn[0].p(1) << " py = " << pIn[0].p(2) << "  pz = " << pIn[0].p(3) << " virtuality = " << pIn[0].p_in()*pIn[0].p_in() << " form_time in fm = " << pIn[0].form_time()/fmToGeVinv << endl;
 
   for (int i=0;i<pIn.size();i++) {
                    		  
@@ -199,73 +187,10 @@
 	double z_low = QS/t_used/2.0 ;                  
 	double z_hi = 1.0 - z_low;
               
-<<<<<<< HEAD
 	if (pid==gid) { // gluon
 		
 	  double val1 = P_z_gg_int(z_low, z_hi, zeta, t_used, tau_form,pIn[i].nu() );                
 	  double val2 = nf*P_z_qq_int(z_low, z_hi, zeta, t_used, tau_form,pIn[i].nu() );
-=======
-              //DEBUG:
-              cout << endl ;
-              
-              cout << " ***************************************************************************** " << endl;
-              
-              cout << " *  New generated virtuatlity = " << tQ2 << " Mean formation time = " << pIn[i].mean_form_time()/fmToGeVinv << endl ;
-              
-              cout << " *  set new formation time to " << pIn[i].form_time()/fmToGeVinv << endl;
-
-              cout << " * Maximum allowed virtualty = " << pIn[i].e()*pIn[i].e() << "   Minimum Virtuality = " << QS << endl ;
-              cout << endl;
-              cout << " * Jet momentum = " << pIn[i].p(0) << " " << pIn[i].p(1) << "  " << pIn[i].p(2) << "  " << pIn[i].p(3) << endl ;
-              cout << " * Jet velocity = " << pIn[i].jet_v().comp(0) << " " << pIn[i].jet_v().comp(1) << "  " << pIn[i].jet_v().comp(2) << "  " << pIn[i].jet_v().comp(3) << endl ;
-              cout<< " * reset location of parton formation = "<< pIn[i].x_in().t() << "  " << pIn[i].x_in().x() << "  " << pIn[i].x_in().y() << "  " << pIn[i].x_in().z() << endl;
-              cout << " ***************************************************************************** " << endl;
-              cout << endl;
-              // end DEBUG:
-              
-          }
-          
-          
-          
-          if (pIn[i].t() > QS)
-          {
-              double decayTime = pIn[i].mean_form_time()  ;
-              
-              //cout << "  deltaT = " << deltaT <<endl;
-              
-              //cout << " parton origin time = " << pIn[i].x_in().t()/fmToGeVinv << " parton formation time = " << pIn[i].form_time()/fmToGeVinv << endl ;
-          
-  //            cout << " parton id " << pIn[i].pid() << " parton virtuality = " << pIn[i].t() << endl;
-          
-  //            cout << " parton momentum " << pIn[i].p_in().t() << "  " << pIn[i].p_in().x() << "  " << pIn[i].p_in().y() << "  " << pIn[i].p_in().z() << endl ;
-              
-              double splitTime = pIn[i].form_time() + pIn[i].x_in().t() ;
-          
-              cout << " splitTime = " << splitTime/fmToGeVinv << endl ;
-          
-              if (splitTime<Time)
-              {
-              // do split
-              
-                  cout << " doing the split " << endl ;
-              
-                  double t_used = pIn[i].t();
-              
-                  if (t_used<QS)  t_used = QS;
-              
-                  double tau_form = 2.0*pIn[i].nu()/t_used;
-              
-                  double z_low = QS/t_used/2.0 ;
-                  
-                  double z_hi = 1.0 - z_low;
-              
-                  if (pid==gid)
-                  {
-                  
-                      double val1 = P_z_gg_int(z_low, z_hi, zeta, t_used, tau_form,pIn[i].nu() );
-                  
-                      double val2 = nf*P_z_qq_int(z_low, z_hi, zeta, t_used, tau_form,pIn[i].nu() );
->>>>>>> 083ece3a
                     
 	  if ( val1<0.0 || val2<0.0 ) {
 	    cerr << " minus log of sudakov negative val1 , val2 = " << val1 << "  " << val2 << endl;
@@ -291,7 +216,6 @@
 	      pid_b = -1*sid;
 	    }
                       
-<<<<<<< HEAD
 	    iSplit = 2;
 	  } else { // gg
 	    pid_a = gid ;
@@ -302,229 +226,6 @@
 	  pid_a = pid ;		
 	  pid_b = gid ;                  
 	  iSplit = 0;
-=======
-                          if (r2>0.6666)
-                          {
-                              pid_a = uid ;
-                              pid_b = -1*uid ;
-                          }
-                          else if ((r2 > 0.3333)&&(r2< 0.6666))
-                          {
-                              pid_a = did ;
-                              pid_b = -1*did ;
-                          }
-                          else
-                          {
-                              pid_a = sid;
-                              pid_b = -1*sid;
-                          }
-                      
-                          iSplit = 2;
-                      }
-                      else
-                      {
-                          pid_a = gid ;
-                          pid_b = gid ;
-                          iSplit = 1;
-                      } ;
-                  }
-                  else
-                  {
-                      pid_a = pid ;
-                  
-                      pid_b = gid ;
-                  
-                      iSplit = 0;
-                  }
-            
-                  z = generate_vac_z(pid,QS/2.0,pIn[i].t(),zeta,pIn[i].nu(),iSplit) ;
-                  
-                  //cout << " generated z = " << z << endl;
-                  
-                  int iSplit_a = 0;
-                  
-                  if (pid_a==gid) iSplit_a = 1;
-                  
-
-                  double tQd1 = QS;
-                  
-                  if (z*z*pIn[i].t()>QS)
-                  {
-                      tQd1 = generate_vac_t(pid_a, z*pIn[i].nu(), QS/2.0, z*z*pIn[i].t() ,zeta+std::sqrt(2)*pIn[i].form_time() , iSplit_a);
-                  }
-                  
-                  int iSplit_b = 0;
-                  
-                  if (pid_b==gid) iSplit_b = 1;
-                  
-                  double tQd2 = QS;
-                  
-                  if ((1.0-z)*(1.0-z)*pIn[i].t()>QS)
-                  {
-                      tQd2 = generate_vac_t(pid_b, (1.0-z)*pIn[i].nu(), QS/2.0, (1.0-z)*(1.0-z)*pIn[i].t() ,zeta+std::sqrt(2)*pIn[i].form_time() , iSplit_b);
-                  }
-                  
-                  double angle = generate_angle();
-                  
-                  double l_perp2 =  pIn[i].t()*z*(1.0 - z) - tQd2*z - tQd1*(1.0-z) ; ///< the transverse momentum squared
-                  
-                  //cout << " l_perp2 = " << l_perp2 << endl ;
-                  
-                  if (l_perp2<0.0) l_perp2 = 0.0; ///< test if negative
-                  
-                  double l_perp = std::sqrt(l_perp2); ///< the momentum transverse to the parent parton direction
-                  
-                  double parent_perp = std::sqrt( pow(pIn[i].p(1),2) + pow(pIn[i].p(2),2) + pow(pIn[i].p(3),2) - pow(pIn[i].pl(),2) );
-                  
-                  double mod_jet_v = std::sqrt( pow(pIn[i].jet_v().x(),2) +  pow(pIn[i].jet_v().y(),2) + pow(pIn[i].jet_v().z(),2) ) ;
-                  
-                  double c_t = pIn[i].jet_v().z()/mod_jet_v;
-                  
-                  double s_t = std::sqrt( 1.0 - c_t*c_t) ;
-                  
-                  double s_p = pIn[i].jet_v().y()/std::sqrt( pow( pIn[i].jet_v().x() , 2 ) + pow( pIn[i].jet_v().y(), 2 ) ) ;
-                  
-                  double c_p = pIn[i].jet_v().x()/std::sqrt( pow( pIn[i].jet_v().x() , 2 ) + pow( pIn[i].jet_v().y(), 2 ) ) ;
-                  
-                  double k_perp1[4];
- 
-                  k_perp1[0] = 0.0;
-                  
-                  k_perp1[1] = z*(pIn[i].p(1) - pIn[i].pl()*s_t*c_p) + l_perp*std::cos(angle)*c_t*c_p - l_perp*std::sin(angle)*s_p ;
-                  
-                  k_perp1[2] = z*(pIn[i].p(2) - pIn[i].pl()*s_t*s_p) + l_perp*std::cos(angle)*c_t*s_p + l_perp*std::sin(angle)*c_p ;
-                  
-                  k_perp1[3] = z*(pIn[i].p(3) - pIn[i].pl()*c_t) - l_perp*std::cos(angle)*s_t ;
-                  
-                  double k_perp1_2 = pow(k_perp1[1],2)+pow(k_perp1[2],2)+pow(k_perp1[3],2);
-                  
-                  double energy = ( z*pIn[i].nu() + (tQd1 + k_perp1_2)/(2.0*z*pIn[i].nu() ) )/std::sqrt(2.0) ;
-                  double plong =  ( z*pIn[i].nu() - (tQd1 + k_perp1_2)/(2.0*z*pIn[i].nu() ) )/std::sqrt(2.0) ;
-                  
-                  //cout << " E, plong of d1 , E^2 - plong^2 - k_perp1^2 = " << energy << " " << plong << "  " << energy*energy - plong*plong - k_perp1_2 << endl;
-                  
-
-                  
-                  
-                  double newp[4];
-                  
-                  newp[0] = energy;
-                  newp[1] = plong*s_t*c_p + k_perp1[1];
-                  newp[2] = plong*s_t*s_p + k_perp1[2];
-                  newp[3] = plong*c_t + k_perp1[3];
-                  
-                  //cout << " d1 momentum " << newp[0] << "  " << newp[1] << "  " << newp[2] << "  " << newp[3] << endl ;
-                  
-                  //cout << " d1 mass^2 = " << pow(newp[0],2) - pow(newp[1],2) - pow(newp[2],2) - pow(newp[3],2) << endl;
-
-                  double newx[4];
-                  
-                  newx[0] = Time + deltaTime ;
-                  
-                  for (int j=1;j<=3;j++)
-                  {
-                      newx[j] = pIn[i].x_in().comp(j) + (Time + deltaTime - pIn[i].x_in().comp(0) )*velocity[j]/velocityMod;
-                  }
-                  
-                  pOut.push_back(Parton(0,pid_a,0,newp,newx ));
-                  
-                  int iout = pOut.size()-1 ;
-                  
-                  //cout << "  created a new parton from split with iout = " << iout << endl;
-                  
-                  pOut[iout].set_t(tQd1);
-                  pOut[iout].set_mean_form_time();
-                  double ft = generate_L (pOut[iout].mean_form_time());
-                  pOut[iout].set_form_time(ft);
-                  pOut[iout].set_jet_v(velocity);
-                  
-                  double k_perp2[4];
-                  
-                  k_perp2[0] = 0.0;
-                  
-                  k_perp2[1] = (1.0-z)*(pIn[i].p(1) - pIn[i].pl()*s_t*c_p) - l_perp*std::cos(angle)*c_t*c_p + l_perp*std::sin(angle)*s_p ;
-                  
-                  k_perp2[2] = (1.0-z)*(pIn[i].p(2) - pIn[i].pl()*s_t*s_p) - l_perp*std::cos(angle)*c_t*s_p - l_perp*std::sin(angle)*c_p ;
-                  
-                  k_perp2[3] = (1.0-z)*(pIn[i].p(3) - pIn[i].pl()*c_t) + l_perp*std::cos(angle)*s_t ;
-                  
-                  double k_perp2_2 = pow(k_perp2[1],2)+pow(k_perp2[2],2)+pow(k_perp2[3],2);
-
-                  energy = ( (1.0-z)*pIn[i].nu() + (tQd2 + k_perp2_2)/( 2.0*(1.0-z)*pIn[i].nu() ) )/std::sqrt(2.0) ;
-                  plong =  ( (1.0-z)*pIn[i].nu() - (tQd2 + k_perp2_2)/( 2.0*(1.0-z)*pIn[i].nu() ) )/std::sqrt(2.0) ;
-
-                  //cout << " E, plong of d2 , E^2 - plong^2 - k_perp^2 = " << energy << " " << plong << "  " << energy*energy - plong*plong - k_perp2_2 << endl;
-                  
-                  parent_perp = std::sqrt( pow(pIn[i].p(1),2) + pow(pIn[i].p(2),2) + pow(pIn[i].p(3),2) - pow(pIn[i].pl(),2) );
-                  
-                  mod_jet_v = std::sqrt( pow(pIn[i].jet_v().x(),2) +  pow(pIn[i].jet_v().y(),2) + pow(pIn[i].jet_v().z(),2) ) ;
-                  
-                  newp[0] = energy;
-                  newp[1] = plong*s_t*c_p + k_perp2[1] ;
-                  newp[2] = plong*s_t*s_p + k_perp2[2] ;
-                  newp[3] = plong*c_t + k_perp2[3] ;
-                  
-                  //cout << " d2 momentum " << newp[0] << "  " << newp[1] << "  " << newp[2] << "  " << newp[3] << endl ;
-
-                  //cout << " d2 mass^2 = " << pow(newp[0],2) - pow(newp[1],2) - pow(newp[2],2) - pow(newp[3],2) << endl;
-
-                  
-                  newx[0] = Time + deltaTime ;
-
-                  for (int j=1;j<=3;j++)
-                  {
-                      newx[j] = pIn[i].x_in().comp(j) + (Time + deltaTime - pIn[i].x_in().comp(0) )*velocity[j]/velocityMod;
-                  }
-                  
-                  pOut.push_back(Parton(0,pid_b,0,newp,newx ));
-                  
-                  iout = pOut.size()-1 ;
-                  
-                  //cout << "  created a new parton from split with iout = " << iout << endl;
-                  cout << endl;
-
-                  pOut[iout].set_t(tQd2);
-                  pOut[iout].set_mean_form_time();
-                  
-                  ft = generate_L (pOut[iout].mean_form_time());
-                  
-                  pOut[iout].set_form_time(ft);
-                  pOut[iout].set_jet_v(velocity);
-
-                  
-              }
-              else
-              {
-		// pOut.push_back(pIn[i]);
-              }
-          }
-          else
-          {
-	    // pOut.push_back(pIn[i]);
-          }
-          
-          
-          
-          //double newPt=pIn[i].pt();
-          //=pIn[i].pt()*z;
-	      //double newPt2=pIn[i].pt()*(1-z);
-	    
-	      //pOut.push_back(Parton(0,21,0,newPt,pIn[i].eta(),pIn[i].phi()+0.1,pIn[i].e(),xStart));
-	      //pOut.push_back(Parton(0,21,0,newPt2,pIn[i].eta(),pIn[i].phi()-0.1,newPt));
-
-	      //tes case, perfectly collinear ...
-	      //pOut.push_back(Parton(0,21,0,newPt,pIn[i].eta(),pIn[i].phi(),newPt));
-	      //pOut.push_back(Parton(0,21,0,newPt2,pIn[i].eta(),pIn[i].phi(),newPt));
-          //cout << " my test " << pIn[i].e() << endl ;
-	      // DEBUG: dirty ...
-	      //cout<<pOut[pOut.size()-1];
-	      //cout<<pOut[pOut.size()-2];
-	   // }
-          
-          
-//          cout << " exit formation time = " << pIn[0].form_time() << endl;
-	  
->>>>>>> 083ece3a
 	}
 
 	z = generate_vac_z(pid,QS/2.0,pIn[i].t(),zeta,pIn[i].nu(),iSplit) ;
