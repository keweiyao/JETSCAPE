// -----------------------------------------
// JetScape (modular/task) based framework
// Intial Design: Joern Putschke (2017)
//                (Wayne State University)
// Overwritten: Abhijit Majumder (2017)
//                (Wayne State University)
// -----------------------------------------
// License and Doxygen-like Documentation to be added ...

// quick and dirty test class implementation for Eloss modules ...
// can be used as a user template ...

#include "ElossModulesTestMatter.h"
#include "JetScapeLogger.h"
#include "JetScapeXML.h"
#include <string>

//#include "../3rdparty/MATTER/sudakovs.cpp"
//#include "../3rdparty/MATTER/generators.cpp"
//#include "../3rdparty/MATTER/matter_profile.cpp"
//#include "../3rdparty/MATTER/corrector.cpp"


#include "tinyxml2.h"
#include<iostream>

#include "fluid_dynamics.h"

#define MAGENTA "\033[35m"

using namespace Jetscape;
using namespace std;

const double QS = 1.0 ;

Matter::Matter()
{
  SetId("Matter");
  VERBOSE(8);
}

Matter::~Matter()
{
  VERBOSE(8);
}

void Matter::Init()
{
  INFO<<"Intialize Matter ...";

  // Redundant (get this from Base) quick fix here for now
  tinyxml2::XMLElement *eloss= JetScapeXML::Instance()->GetXMLRoot()->FirstChildElement("Eloss" );
  if ( !eloss ) {
    WARN << "Couldn't find tag Eloss";
    throw std::runtime_error ("Couldn't find tag Eloss");    
  }
  tinyxml2::XMLElement *matter=eloss->FirstChildElement("Matter");
  if ( !matter ) {
    WARN << "Couldn't find tag Eloss -> Matter";
    throw std::runtime_error ("Couldn't find tag Eloss -> Matter");    
  }
 
  string s = matter->FirstChildElement( "name" )->GetText();
  JSDEBUG << s << " to be initializied ...";
  
  in_vac = false;
  brick_med = true;
  
  qhat = 0.0;
  Q00 = 1.0; // virtuality separation scale
  qhat0 = 2.0; // GeV^2/fm for gluon at s = 96 fm^-3
  alphas = 0.3; // only useful when qhat0 is a negative number
  hydro_Tc = 0.16;
  brick_length = 4.0;
  vir_factor = 1.0;
  
  double m_qhat=-99.99;
  if ( !matter->FirstChildElement("qhat0")) {
    WARN << "Couldn't find sub-tag Eloss -> Matter -> qhat0";
    throw std::runtime_error ("Couldn't find sub-tag Eloss -> Matter -> qhat0");
  }
  matter->FirstChildElement("qhat0")->QueryDoubleText(&m_qhat);
  SetQhat(m_qhat);
  //qhat = GetQhat()/fmToGeVinv ;
  qhat0 = GetQhat()/fmToGeVinv ;
  JSDEBUG  << s << " with qhat0 = "<<GetQhat();
  
  int flagInt=-100;
  double inputDouble=-99.99;
  
  if ( !matter->FirstChildElement("in_vac") ) {
    WARN << "Couldn't find sub-tag Eloss -> Matter -> in_vac";
    throw std::runtime_error ("Couldn't find sub-tag Eloss -> Matter -> in_vac");
  }
  matter->FirstChildElement("in_vac")->QueryIntText(&flagInt);
  in_vac = flagInt;
  
  if ( !matter->FirstChildElement("brick_med") ) {
    WARN << "Couldn't find sub-tag Eloss -> Matter -> brick_med";
    throw std::runtime_error ("Couldn't find sub-tag Eloss -> Matter -> brick_med");
  }
  matter->FirstChildElement("brick_med")->QueryIntText(&flagInt);
  brick_med = flagInt;
  
  if ( !matter->FirstChildElement("Q0") ) {
    WARN << "Couldn't find sub-tag Eloss -> Matter -> Q0";
    throw std::runtime_error ("Couldn't find sub-tag Eloss -> Matter -> Q0");
  }
  matter->FirstChildElement("Q0")->QueryDoubleText(&inputDouble);
  Q00 = inputDouble;
  
  if ( !matter->FirstChildElement("alphas") ) {
    WARN << "Couldn't find sub-tag Eloss -> Matter -> alphas";
    throw std::runtime_error ("Couldn't find sub-tag Eloss -> Matter -> alphas");
  }
  matter->FirstChildElement("alphas")->QueryDoubleText(&inputDouble);
  alphas = inputDouble;
  
  if ( !matter->FirstChildElement("hydro_Tc") ) {
    WARN << "Couldn't find sub-tag Eloss -> Matter -> hydro_Tc";
    throw std::runtime_error ("Couldn't find sub-tag Eloss -> Matter -> hydro_Tc");
  }
  matter->FirstChildElement("hydro_Tc")->QueryDoubleText(&inputDouble);
  hydro_Tc = inputDouble;
  
  if ( !matter->FirstChildElement("brick_length") ) {
    WARN << "Couldn't find sub-tag Eloss -> Matter -> brick_length";
    throw std::runtime_error ("Couldn't find sub-tag Eloss -> Matter -> brick_length");
  }
  matter->FirstChildElement("brick_length")->QueryDoubleText(&inputDouble);
  brick_length = inputDouble;
  
  if ( !matter->FirstChildElement("vir_factor") ) {
    WARN << "Couldn't find sub-tag Eloss -> Matter -> vir_factor";
    throw std::runtime_error ("Couldn't find sub-tag Eloss -> Matter -> vir_factor");
  }
  matter->FirstChildElement("vir_factor")->QueryDoubleText(&inputDouble);
  vir_factor = inputDouble;
  
  if(vir_factor<0.0) {
    cout << "Error: vir_factor < 0, reset to 1.0" << endl;
    vir_factor=1.0;
  }
  
  VERBOSE(7)<< MAGENTA << "MATTER input parameter";
  VERBOSE(7)<< MAGENTA << "Q00:" << Q00;
  INFO << "in_vac: " << in_vac << "  brick_med: " << brick_med;
  INFO << "Q00: " << Q00 << " vir_factor: " << vir_factor << "  qhat0: " << qhat0*fmToGeVinv << " alphas: " << alphas << " hydro_Tc: " << hydro_Tc << " brick_length: " << brick_length;

  // Initialize random number distribution
  ZeroOneDistribution = uniform_real_distribution<double> { 0.0, 1.0 };
}


void Matter::WriteTask(weak_ptr<JetScapeWriter> w)
{
  VERBOSE(8);
  w.lock()->WriteComment("ElossModule Parton List: "+GetId());
  w.lock()->WriteComment("Energy loss to be implemented accordingly ...");
}

void Matter::DoEnergyLoss(double deltaT, double time, double Q2, vector<Parton>& pIn, vector<Parton>& pOut)
{

  double z=0.5;
  double blurb,zeta,tQ2 ;
  int iSplit,pid_a,pid_b;
    unsigned int max_color, min_color, min_anti_color;
  double velocity[4],xStart[4];

  VERBOSESHOWER(8)<< MAGENTA << "SentInPartons Signal received : "<<deltaT<<" "<<Q2<<" "<<&pIn;
      
  // FluidCellInfo* check_fluid_info_ptr = new FluidCellInfo;
  // VERBOSE(8)<< MAGENTA<<"Temperature from Brick (Signal) = "<<check_fluid_info_ptr->temperature;
  // delete check_fluid_info_ptr;
  std::unique_ptr<FluidCellInfo> check_fluid_info_ptr;
  GetHydroCellSignal(1, 1.0, 1.0, 0.0, check_fluid_info_ptr);      

  double rNum;
        
  double delT = deltaT;
  double Time = time*fmToGeVinv;
  double deltaTime = delT*fmToGeVinv;
    
  JSDEBUG << " the time in fm is " << time << " The time in GeV-1 is " << Time ;
  JSDEBUG << "pid = " << pIn[0].pid() << " E = " << pIn[0].e() << " px = " << pIn[0].p(1) << " py = " << pIn[0].p(2) << "  pz = " << pIn[0].p(3) << " virtuality = " << pIn[0].t() << " form_time in fm = " << pIn[0].form_time()/fmToGeVinv ;
  JSDEBUG << " color = " << pIn[0].color() << " anti-color = " << pIn[0].anti_color();
    
  //JSDEBUG << " For MATTER, the qhat in GeV^-3 = " << qhat ;
    
  for (int i=0;i<pIn.size();i++)
  {
      velocity[0] = 1.0;
      for(int j=1;j<=3;j++)
      {
          velocity[j] = pIn[i].p(j)/pIn[i].e();
      }
          
      double velocityMod = std::sqrt(std::pow(velocity[1],2) + std::pow(velocity[2],2) + std::pow(velocity[3],2));
          
      for(int j=0;j<=3;j++)
      {
          xStart[j] = pIn[i].x_in().comp(j) ;
          //+ velocity[j]*delT;
      }

      // SC: read in hydro
      initR0 = xStart[0];
      initRx = xStart[1];
      initRy = xStart[2];
      initRz = xStart[3];
      initVx = velocity[1]/velocityMod;
      initVy = velocity[2]/velocityMod;
      initVz = velocity[3]/velocityMod;
      initRdotV = initRx*initVx + initRy*initVy + initRz*initVz;
      initEner = pIn[i].e();
      if(!in_vac) length = fillQhatTab();
      if(brick_med) length = brick_length*fmToGeVinv; /// length in GeV-1 will have to changed for hydro
      //if(brick_med) length = 5.0*fmToGeVinv; /// length in GeV-1 will have to changed for hydro


      //zeta = ( xStart[0] + std::sqrt( xStart[1]*xStart[1] + xStart[2]*xStart[2] + xStart[3]*xStart[3] )  )/std::sqrt(2);
      // SC
      zeta = ( xStart[0] + initRdotV )/std::sqrt(2)*fmToGeVinv;


      int pid = pIn[i].pid();
          
      if (pIn[i].form_time()<0.0) /// A parton without a virtuality or formation time, must set...
      {
          iSplit = 0;
          if (pIn[i].pid()==gid)
          {
              JSDEBUG << " parton is a gluon ";
              iSplit = 1;
          }
          else
          {
              JSDEBUG << " parton is a quark ";
          }
<<<<<<< HEAD
	    
          tQ2 = generate_vac_t(pIn[i].pid(), pIn[i].nu(), QS/2.0, pIn[i].pt()*pIn[i].pt()/2.0 ,zeta , iSplit);
=======
	  
	  // SC:  
          double pT2 = pIn[i].p(1)*pIn[i].p(1)+pIn[i].p(2)*pIn[i].p(2);
          //tQ2 = generate_vac_t(pIn[i].pid(), pIn[i].nu(), QS/2.0, pIn[i].e()*pIn[i].e() ,zeta , iSplit);
          tQ2 = generate_vac_t(pIn[i].pid(), pIn[i].nu(), QS/2.0, pT2*vir_factor ,zeta , iSplit);
>>>>>>> f8930a44
            	    
          // KK:
          pIn[i].set_jet_v(velocity);
          pIn[i].set_t(tQ2); // Also resets momentum!
          pIn[i].set_mean_form_time();
          double ft = generate_L(pIn[i].mean_form_time()) ;
          pIn[i].set_form_time(ft);
          
          unsigned int color=0, anti_color=0;
          std::uniform_int_distribution<short> uni(102,103);
          
          if ( pIn[i].pid()>0 )
          {
             // color = uni(*get_mt19937_generator());
              color = 101;
          }
          pIn[i].set_color(color);
          if ( (pIn[i].pid()<0)||(pIn[i].pid()==21) )
          {
              anti_color = uni(*get_mt19937_generator());
          }
          pIn[i].set_anti_color(anti_color);
          
          max_color = color;
          
          if (anti_color > color) max_color = anti_color ;
          
          min_color = color;
          
          min_anti_color = anti_color;
          
          pIn[i].set_max_color(max_color);
          pIn[i].set_min_color(min_color);
          pIn[i].set_min_anti_color(min_anti_color);
          
            
          //JSDEBUG:
          JSDEBUG ;
          JSDEBUG << " ***************************************************************************** " ;
          JSDEBUG<< " ID = " << pIn[i].pid() << " Color = " << pIn[i].color() << " Anti-Color = " << pIn[i].anti_color() ;
          JSDEBUG << " E = " << pIn[i].e() << " px = " << pIn[i].px() << " py = " << pIn[i].py() << " pz = " << pIn[i].pz() ;
          JSDEBUG << " *  New generated virtuality = " << tQ2 << " Mean formation time = " << pIn[i].mean_form_time()/fmToGeVinv;
          JSDEBUG << " *  set new formation time to " << pIn[i].form_time()/fmToGeVinv ;
          JSDEBUG << " * Maximum allowed virtuality = " << pIn[i].e()*pIn[i].e() << "   Minimum Virtuality = " << QS;
          JSDEBUG << " * Qhat = " << qhat << "  Length = "  << length ;
          JSDEBUG << " * Jet velocity = " << pIn[i].jet_v().comp(0) << " " << pIn[i].jet_v().comp(1) << "  " << pIn[i].jet_v().comp(2) << "  " << pIn[i].jet_v().comp(3);
          JSDEBUG << " * reset location of parton formation = "<< pIn[i].x_in().t() << "  " << pIn[i].x_in().x() << "  " << pIn[i].x_in().y() << "  " << pIn[i].x_in().z();
          JSDEBUG << " ***************************************************************************** " ;
          JSDEBUG ;
          // end DEBUG:
 
          
      }

      // SC: Q0 can be changed based on different setups
      if(in_vac) { // for vaccuum
	  qhat = 0.0;
	  if(Q00 < 0.0) Q0 = 1.0; // set Q0 = 1 if Q00 < 0
	  else Q0 = Q00;
      } else { // for medium    
	  double tempEner = initEner;
          qhat = fncQhat(zeta);

	  if(Q00 < 0.0) { // use dynamical Q0 if Q00 < 0
	      if(pid==gid) Q0 = sqrt(sqrt(2.0*tempEner*qhat*sqrt(2.0)));
	      else Q0 = sqrt(sqrt(2.0*tempEner*qhat*sqrt(2.0)/Ca*Cf));
	      if(Q0 < 1.0) Q0 = 1.0;
	      if(zeta > length) Q0 = 1.0;
	  } else {
              Q0 = Q00;
          }
      }

      if(Q0<1.0) Q0=1.0;

      //if (pIn[i].t() > QS + rounding_error)
      if (pIn[i].t() > Q0*Q0 + rounding_error)
      { //
          double decayTime = pIn[i].mean_form_time()  ;
	    
          //JSDEBUG << "  deltaT = " << deltaT;
          //JSDEBUG << " parton origin time = " << pIn[i].x_in().t()/fmToGeVinv << " parton formation time = " << pIn[i].form_time()/fmToGeVinv;
          // JSDEBUG << " parton id " << pIn[i].pid() << " parton virtuality = " << pIn[i].t();
          //JSDEBUG << " parton momentum " << pIn[i].e() << "  " << pIn[i].px() << "  " << pIn[i].py() << "  " << pIn[i].pz();
	    
          double splitTime = pIn[i].form_time() + pIn[i].x_in().t() ;
          // JSDEBUG << " splitTime = " << splitTime/fmToGeVinv;
	  
          if (splitTime<Time)
          {
              // do split
              double t_used = pIn[i].t();
              //if (t_used<QS)  t_used = QS; // SC: not necessary
              double tau_form = 2.0*pIn[i].nu()/t_used;
              double z_low = QS/t_used/2.0 ;
              double z_hi = 1.0 - z_low;
              
              if (pid==gid)
              { // gluon
                  double val1 = P_z_gg_int(z_low, z_hi, zeta, t_used, tau_form,pIn[i].nu() );
                  double val2 = nf*P_z_qq_int(z_low, z_hi, zeta, t_used, tau_form,pIn[i].nu() );
                    
                  if ( val1<0.0 || val2<0.0 )
                  {
                      cerr << " minus log of sudakov negative val1 , val2 = " << val1 << "  " << val2 << endl;
                      throw std::runtime_error("minus log of sudakov negative");
                      // cin >> blurb ;
                  }
                  
                  double ratio = val1/(val1+val2);
                  double r = ZeroOneDistribution(*get_mt19937_generator());
                  if (r>ratio)
                  { // qqbar
		  
                      double r2 = ZeroOneDistribution(*get_mt19937_generator());
		  
                      // assign flavors
                      if (r2>0.6666)
                      {
                          pid_a = uid ;
                          pid_b = -1*uid ;
                      }
                      else if ( r2 > 0.3333 )
                      {
                          pid_a = did ;
                          pid_b = -1*did ;

                      }
                      else
                      {
                          pid_a = sid;
                          pid_b = -1*sid;
                      }
                      iSplit = 2;
                  }
                  else
                  { // gg
                      pid_a = gid ;
                      pid_b = gid ;
                      iSplit = 1;
                  }
              }
              else
              { // we had a quark
                  pid_a = pid ;
                  pid_b = gid ;
                  iSplit = 0;
              }
              int ifcounter = 0;
              double l_perp2 = -1.0; // SC: initialization
              // daughter virtualities
              double tQd1 = QS;
              double tQd2 = QS;
              
              
              //set color of daughters here
              unsigned int d1_col, d1_acol, d2_col, d2_acol, color, anti_color;
              //std::uniform_int_distribution<short> uni(101,103);
              //color = pIn[i].color();
              max_color = pIn[i].max_color();
              //if (pIn[i].anti_color()>maxcolor) color = pIn[i].anti_color();
              JSDEBUG << " old max color = " << max_color;
              max_color++;
              color = max_color;
              anti_color = max_color;
              pIn[i].set_max_color(max_color);
              JSDEBUG << " new color = " << color;
              
              if (iSplit==1)///< gluon splits into two gluons
              {
                  d1_col = pIn[i].color();
                  d2_col = color;
                  d1_acol = anti_color;
                  d2_acol = pIn[i].anti_color();
              }
              else if (iSplit==0) ///< (anti-)quark splits into (anti-)quark + gluon
              {
                  if (pIn[i].pid()>0)
                  {
                      d1_col = color;
                      d1_acol = 0;
                      d2_col = pIn[i].color();
                      d2_acol = anti_color;
                  }
                  else
                  {
                      d1_col = 0; /// < gluon splits into quark anti-quark
                      d1_acol = anti_color;
                      d2_col = color;
                      d2_acol = pIn[i].anti_color();
                  }
              }
              else if (iSplit==2)
              {
                  d1_col = pIn[i].color();
                  d1_acol = 0;
                  d2_acol = pIn[i].anti_color();
                  d2_col = 0;
              }
              else
              {
                 throw std::runtime_error("error in iSplit");
              }

              
              JSDEBUG << " d1_col = " << d1_col << " d1_acol = " << d1_acol << " d2_col = " << d2_col << " d2_acol = " << d2_acol;

              while ((l_perp2<=0.0)&&(ifcounter<100))
              {
                  z = generate_vac_z(pid,QS/2.0,pIn[i].t(),zeta,pIn[i].nu(),iSplit) ;
                  //JSDEBUG << " generated z = " << z;
        
                  int iSplit_a = 0;
                  if (pid_a==gid) iSplit_a = 1;
	
                  if (z*z*pIn[i].t()>QS)
                  {
                      tQd1 = generate_vac_t(pid_a, z*pIn[i].nu(), QS/2.0, z*z*pIn[i].t() ,zeta+std::sqrt(2)*pIn[i].form_time() , iSplit_a);
                  } else { // SC
                      tQd1 = z*z*pIn[i].t();
                  }
        
                  int iSplit_b = 0;
                  if (pid_b==gid) iSplit_b = 1;
        
                  if ((1.0-z)*(1.0-z)*pIn[i].t()>QS)
                  {
                      tQd2 = generate_vac_t(pid_b, (1.0-z)*pIn[i].nu(), QS/2.0, (1.0-z)*(1.0-z)*pIn[i].t() ,zeta+std::sqrt(2)*pIn[i].form_time(),iSplit_b);
                  } else { // SC
                      tQd2 = (1.0-z)*(1.0-z)*pIn[i].t();
                  }
		
                  l_perp2 =  pIn[i].t()*z*(1.0 - z) - tQd2*z - tQd1*(1.0-z) ; ///< the transverse momentum squared
                  ifcounter++;
              }
              
              if (l_perp2<=0.0) l_perp2 = 0.0; ///< test if negative
              double l_perp = std::sqrt(l_perp2); ///< the momentum transverse to the parent parton direction
              
              // axis of split
              double angle = generate_angle();

                  
              // double parent_perp = std::sqrt( pow(pIn[i].p(1),2) + pow(pIn[i].p(2),2) + pow(pIn[i].p(3),2) - pow(pIn[i].pl(),2) );
              // KK: changed to x,y,z
              double parent_perp = std::sqrt( pow(pIn[i].px(),2) + pow(pIn[i].py(),2) + pow(pIn[i].pz(),2) - pow(pIn[i].pl(),2) );
              double mod_jet_v = std::sqrt( pow(pIn[i].jet_v().x(),2) +  pow(pIn[i].jet_v().y(),2) + pow(pIn[i].jet_v().z(),2) ) ;
                  
              double c_t = pIn[i].jet_v().z()/mod_jet_v;
              double s_t = std::sqrt( 1.0 - c_t*c_t) ;
                  
              double s_p = pIn[i].jet_v().y()/std::sqrt( pow( pIn[i].jet_v().x() , 2 ) + pow( pIn[i].jet_v().y(), 2 ) ) ;
              double c_p = pIn[i].jet_v().x()/std::sqrt( pow( pIn[i].jet_v().x() , 2 ) + pow( pIn[i].jet_v().y(), 2 ) ) ;
                  
              // First daughter
              double k_perp1[4];
              k_perp1[0] = 0.0;
              k_perp1[1] = z*(pIn[i].px() - pIn[i].pl()*s_t*c_p) + l_perp*std::cos(angle)*c_t*c_p - l_perp*std::sin(angle)*s_p ;
              k_perp1[2] = z*(pIn[i].py() - pIn[i].pl()*s_t*s_p) + l_perp*std::cos(angle)*c_t*s_p + l_perp*std::sin(angle)*c_p ;
              k_perp1[3] = z*(pIn[i].pz() - pIn[i].pl()*c_t) - l_perp*std::cos(angle)*s_t ;
              double k_perp1_2 = pow(k_perp1[1],2)+pow(k_perp1[2],2)+pow(k_perp1[3],2);
                  
              double energy = ( z*pIn[i].nu() + (tQd1 + k_perp1_2)/(2.0*z*pIn[i].nu() ) )/std::sqrt(2.0) ;
              double plong =  ( z*pIn[i].nu() - (tQd1 + k_perp1_2)/(2.0*z*pIn[i].nu() ) )/std::sqrt(2.0) ;
                  
              double newp[4];
              newp[0] = energy;
              newp[1] = plong*s_t*c_p + k_perp1[1];
              newp[2] = plong*s_t*s_p + k_perp1[2];
              newp[3] = plong*c_t + k_perp1[3];
                  
              double newx[4];
              newx[0] = Time + deltaTime ;
              for (int j=1;j<=3;j++)
              {
                  newx[j] = pIn[i].x_in().comp(j) + (Time + deltaTime - pIn[i].x_in().comp(0) )*velocity[j]/velocityMod;
              }
                  
              pOut.push_back(Parton(0,pid_a,0,newp,newx ));
              int iout = pOut.size()-1 ;
                  
              pOut[iout].set_jet_v(velocity);
              pOut[iout].set_mean_form_time();
              double ft = generate_L (pOut[iout].mean_form_time());
              pOut[iout].set_form_time(ft);
              pOut[iout].set_color(d1_col);
              pOut[iout].set_anti_color(d1_acol);
              pOut[iout].set_max_color(max_color);
              pOut[iout].set_min_color(pIn[i].min_color());
              pOut[iout].set_min_anti_color(pIn[i].min_anti_color());
              
              
              
		  
              // Second daughter
              double k_perp2[4];
              k_perp2[0] = 0.0;
              k_perp2[1] = (1.0-z)*(pIn[i].px() - pIn[i].pl()*s_t*c_p) - l_perp*std::cos(angle)*c_t*c_p + l_perp*std::sin(angle)*s_p ;
              k_perp2[2] = (1.0-z)*(pIn[i].py() - pIn[i].pl()*s_t*s_p) - l_perp*std::cos(angle)*c_t*s_p - l_perp*std::sin(angle)*c_p ;
              k_perp2[3] = (1.0-z)*(pIn[i].pz() - pIn[i].pl()*c_t) + l_perp*std::cos(angle)*s_t ;
              double k_perp2_2 = pow(k_perp2[1],2)+pow(k_perp2[2],2)+pow(k_perp2[3],2);

              energy = ( (1.0-z)*pIn[i].nu() + (tQd2 + k_perp2_2)/( 2.0*(1.0-z)*pIn[i].nu() ) )/std::sqrt(2.0) ;
              plong =  ( (1.0-z)*pIn[i].nu() - (tQd2 + k_perp2_2)/( 2.0*(1.0-z)*pIn[i].nu() ) )/std::sqrt(2.0) ;

              parent_perp = std::sqrt( pow(pIn[i].p(1),2) + pow(pIn[i].p(2),2) + pow(pIn[i].p(3),2) - pow(pIn[i].pl(),2) );
              mod_jet_v = std::sqrt( pow(pIn[i].jet_v().x(),2) +  pow(pIn[i].jet_v().y(),2) + pow(pIn[i].jet_v().z(),2) ) ;
                  
              newp[0] = energy;
              newp[1] = plong*s_t*c_p + k_perp2[1] ;
              newp[2] = plong*s_t*s_p + k_perp2[2] ;
              newp[3] = plong*c_t + k_perp2[3] ;
              
              newx[0] = Time + deltaTime;
              for (int j=1;j<=3;j++)
              {
                  newx[j] = pIn[i].x_in().comp(j) + (Time + deltaTime - pIn[i].x_in().comp(0) )*velocity[j]/velocityMod;
              }
	      
              pOut.push_back(Parton(0,pid_b,0,newp,newx ));
              iout = pOut.size()-1 ;
              pOut[iout].set_jet_v(velocity);
              pOut[iout].set_mean_form_time();
              ft = generate_L (pOut[iout].mean_form_time());
              pOut[iout].set_form_time(ft);
              pOut[iout].set_color(d2_col);
              pOut[iout].set_anti_color(d2_acol);
              pOut[iout].set_max_color(max_color);
              pOut[iout].set_min_color(pIn[i].min_color());
              pOut[iout].set_min_anti_color(pIn[i].min_anti_color());

              

                  
          }
          else
          { // not time to split yet
              // pOut.push_back(pIn[i]);
          }
      }
      else
      { // virtuality too low
          // pOut.push_back(pIn[i]);
      }
          	  
  } // particle loop
      
}

double Matter::generate_angle()
{
  double ang, r, blurb;
    
  // r = double(random())/ (maxN );
  r = ZeroOneDistribution(*get_mt19937_generator());
  //    r = mtrand1();
    
  //    cout << " r = " << r << endl;
  //    cin >> blurb ;
    
  ang = r*2.0*pi ;
    
  return(ang);
    
}


double Matter::generate_vac_t(int p_id, double nu, double t0, double t, double loc_a, int is)
{
  double r,z,ratio,diff,scale,t_low, t_hi, t_mid, numer, denom, test ;
    
    
  // r = double(random())/ (maxN );
  r = ZeroOneDistribution(*get_mt19937_generator());
  //        r = mtrand1();
    
    
  if ((r>=1.0)||(r<=0.0))
    {
      throw std::runtime_error("error in random number in t *get_mt19937_generator()");
    }
    
  ratio = 1.0 ;
    
  diff = (ratio - r)/r;
    
  t_low = 2.0*t0;
    
  t_hi = t;
    
  //    cout << " in gen_vac_t : t_low , t_hi = " << t_low << "  " << t_hi << endl;
  //    cin >> test ;
    
  if (p_id==gid)
    {
      numer = sudakov_Pgg(t0,t,loc_a,nu)*std::pow(sudakov_Pqq(t0,t,loc_a,nu),nf);
        
      if ((is!=1)&&(is!=2))
        {
	  throw std::runtime_error(" error in isp ");
        }
    }
  else
    {
      if (is!=0)
        {
	  throw std::runtime_error("error in isp in quark split");            
        }
      numer = sudakov_Pqg(t0,t,loc_a,nu);
    }
    
  t_mid = t_low;
    
  if (numer>r)
    {
      // cout << " numer > r, i.e. ; " << numer << " > " << r << endl ;        
      return(t_mid) ;
    }
    
  t_mid = (t_low+t_hi)/2.0 ;
    
    
  scale = t0;
    
  //   cout << " s_approx, s_error = " << s_approx << "  " << s_error << endl;
    
  while ((abs(diff)>s_approx)&&(abs(t_hi-t_low)/t_hi>s_error))
    {
      if (p_id==gid)
        {
	  denom = sudakov_Pgg(t0, t_mid, loc_a, nu)*std::pow(sudakov_Pqq(t0, t_mid, loc_a, nu),nf);
            
	  if ((is!=1)&&(is!=2))
            {
	      throw std::runtime_error(" error in isp numerator");             
            }
        }
      else
        {
	  if (is!=0)
            {
	      throw std::runtime_error(" error in isp in quark split numerator  ");
            }            
	  denom = sudakov_Pqg(t0, t_mid, loc_a, nu);
        }
        
      ratio = numer/denom ;
        
      diff = (ratio - r)/r ;
        
      //       cout << "num, den, r = " << numer << " "<< denom << " " << r << " " << endl;
      //       cout << "diff, t_mid = " << diff << " " << t_mid << endl;
      //       cout << " t_low, t_hi = " << t_low << "  " << t_hi << endl;
      //       cin >> test ;
                
      if (diff<0.0)
        {
	  t_low = t_mid ;
	  t_mid = (t_low + t_hi)/2.0;
        }
      else
        {
	  t_hi = t_mid ;
	  t_mid = (t_low + t_hi)/2.0;
        }
        
    }
    
  return(t_mid);
}

/*
 
 
 
  New function
 
 
 
*/



double  Matter::generate_vac_z(int p_id, double t0, double t, double loc_b, double nu, int is )
{
  double r,z, ratio,diff,e,numer1, numer2, numer, denom, z_low, z_hi, z_mid, test;

  r = ZeroOneDistribution(*get_mt19937_generator());
    
  if ((r>1)||(r<0))
    {
      throw std::runtime_error(" error in random number in z *get_mt19937_generator()");
    }
    
  ratio = 1.0 ;
    
  diff = (ratio - r)/r;
    
  e = t0/t;
    
  if (e>0.5)
    {
      throw std::runtime_error(" error in 	epsilon");
    }
    
  z_low = e ;
    
  z_hi = double(1.0) - e ;
    
  if (p_id==gid)
    {
      if (is==1)
        {
	  denom = P_z_gg_int(z_low,z_hi, loc_b, t, 2.0*nu/t, nu );
        }
      else
        {
	  denom = P_z_qq_int(z_low,z_hi,loc_b,t,2.0*nu/t, nu);
        }
        
    }
  else
    {
      denom = P_z_qg_int(z_low,z_hi, loc_b, t, 2.0*nu/t , nu);
    }
    
    
  z_mid = (z_low + z_hi)/2.0 ;
  
  int itcounter=0;
  // cout << " generate_vac_z called with p_id = " << p_id << " t0 = " << t0 << " t = " << t << " loc_b=" << loc_b<< " nu = " <<  nu << " is = " << is << endl;
  while (abs(diff)>approx) { // Getting stuck in here for some reason
    if ( itcounter++ > 1000 ) throw std::runtime_error("Stuck in endless loop") ;
    // cout << " in here" << " abs(diff) = " << abs(diff) << "  approx = " << approx << endl;
    if (p_id==gid) {
      if (is==1) {
	numer = P_z_gg_int(e, z_mid, loc_b, t, 2.0*nu/t , nu );
      } else {
	numer = P_z_qq_int(e, z_mid, loc_b, t, 2.0*nu/t , nu);
      }
    } else {
      numer = P_z_qg_int(e, z_mid, loc_b, t, 2.0*nu/t , nu );
    }
        
    ratio = numer/denom ;      
    diff = (ratio - r)/r ;     
    // cout << "num, den, r, diff = " << numer << " "<< denom << " " << r << " " << endl;	
    // cout << " diff, z_mid = " << diff << " " << z_mid << endl ;		
    //		cin >> test ;
      
        
    if (diff>0.0)
    {
        z_hi = z_mid;
        z_mid = (z_low + z_hi)/2.0;
    }
    else
    {
        z_low = z_mid;
        z_mid = (z_low + z_hi)/2.0 ;
    }
        
  }
    
  return(z_mid);
}	




double Matter::generate_L(double form_time)
{
  double r, x_low, x_high , x , diff , span, val, arg, norm ;
    
  // r = double(random())/ (maxN );
  r = ZeroOneDistribution(*get_mt19937_generator());
  //    r = mtrand1();
    
  if ((r>1)||(r<0))
    {
      throw std::runtime_error(" error in random number in z *get_mt19937_generator()");
    }
    
  x_low = 0;
    
  x_high = 8.0*form_time;
  // the value of x_high is slightly arbitrary, the erf function is more or less zero at this distance.
  // picking 10*form_time will not lead to any different results
    
  x = (x_low + x_high)/2.0;
    
  span = (x_high - x_low)/x_high ;
    
  arg = x/form_time/std::sqrt(pi) ;
    
  val = std::erf(arg);
    
  diff = std::abs(val - r) ;
    
  while( (diff>approx)&&(span>error) )
    {
      if ((val-r)>0.0)
        {
            x_high = x ;
        }
      else
        {
            x_low = x ;
        }
        
      x = (x_low + x_high)/2.0;
        
      arg = x/form_time/std::sqrt(pi) ;
        
      val = std::erf(arg);
        
      diff = std::abs(val - r) ;
        
      span = (x_high - x_low)/x_high ;
        
    }
    
  //	cout << " random number for dist = " << r << " distance generated = " << x << endl;
    
    
  return(x);
    

}


double Matter::sudakov_Pgg(double g0, double g1, double loc_c, double E)
{
  double sud,g;
  int blurb;
    
  sud = 1.0 ;
    
  if (g1<2.0*g0)
    {
      cerr << " warning: the lower limit of the sudakov > 1/2 upper limit, returning 1 " << endl;
      cerr << " in sudakov_P glue glue, g0, g1 = " << g0 << "  " << g1 << endl;
      throw std::runtime_error(" warning: the lower limit of the sudakov > 1/2 upper limit, returning 1");
        
      return(sud) ;
        
    }
  g = 2.0*g0;
    
  if (g1>g)
    {
        
      sud = exp( -1.0*(Ca/2.0/pi)*sud_val_GG(g0,g,g1,loc_c, E) );
        
    }
  return(sud);
    
}


double Matter::sud_val_GG(double h0, double h1, double h2, double loc_d, double E1)
{
  double val, h , intg, hL, hR, diff, intg_L, intg_R, t_form, span;
    
  val = 0.0;
    
  h = (h1+h2)/2.0 ;
    
  span = (h2 - h1)/h2;
    
  t_form = 2.0*E1/h;
    
  val = alpha_s(h)*sud_z_GG(h0,h, loc_d, t_form,E1);
    
  intg = val*(h2-h1);
    
  hL = (h1 + h)/2.0 ;
    
  t_form = 2.0*E1/hL;
    
  intg_L = alpha_s(hL)*sud_z_GG(h0,hL,loc_d,t_form,E1)*(h - h1) ;
    
  hR = (h + h2)/2.0 ;
    
  t_form = 2.0*E1/hR;
    
  intg_R = alpha_s(hR)*sud_z_GG(h0,hR,loc_d,t_form,E1)*(h2 - h) ;
    
  diff = std::abs( (intg_L + intg_R - intg)/intg ) ;
    
  //	cout << " iline, gap, diff = " << i_line << " " << h2 << " " << h1 << "  " << diff << endl ;
  //	cout << " intg, Left , right = " << intg << " " << intg_L << "  " << intg_R << endl;
    
  if ( (diff>approx)||(span>error) )
    {
      intg = sud_val_GG(h0,h1,h,loc_d,E1) + sud_val_GG(h0,h,h2,loc_d,E1);
    }
    
  //	cout << " returning with intg = " << intg << endl;
    
  return(intg);
    
}


double Matter::sud_z_GG(double cg, double cg1, double loc_e , double l_fac, double E2)
{
    
  double t2,t3,t7,t11,t12,t15,t21,t25, q2, q3, q8, q12, qL, tau, res, z_min, limit_factor, lz, uz, mz, m_fac;
  double t_q1,t_q3,t_q4,t_q6,t_q8,t_q9,t_q12,q_q1,q_q4,q_q6,q_q9,q_q11;
    
  z_min = std::sqrt(2)*E_minimum/E2;
    
  if (cg1<2.0*cg)
    {
        
      //        cout << " returning with cg, cg1 = " << cg << "   " <<  cg1 << "    " << E_minimum << "  " << E2 << endl ;
      return(0.0);
    };
    
  t2 = std::pow(cg1, 2);
  t3 = t2 * cg1;
  t7 = std::log(cg);
  t11 = std::abs(cg - cg1);
  t12 = std::log(t11);
  t15 = std::pow(cg, 2);
  t21 = t2 * t2;
  t25 = -(5.0 * t3 - 12.0 * cg * t2 + 6.0 * t7 * t3 - 6.0 * t12 * t3 - 4.0 * t15 * cg + 6.0 * t15 * cg1) / t21 / 3.0;
    
  res = t25;
    
  limit_factor = 2.0*std::sqrt(2.0)*cg1/E2/0.1 ;
    
  if (limit_factor<0.0) {
    cerr << " error in z limit factor for medium calculation in sud-z-gg = " << limit_factor << endl ;
    throw std::runtime_error("error in z limit factor for medium calculation in sud-z-gg");
  }
    
  q2 = 1.0 / cg1;
  q3 = cg * q2;
  q8 = 1.0 - q3;
  q12 = (2.0 - 4.0 * q3 + 2.0 / cg * cg1 - 2.0 / q8) * q2;
    
  if (q12<0.0)
    {
      cerr << "ERROR: medium contribution negative in sud_z_GG: q12 = " << q12 << endl;
      cerr << "cg, cg1 = " << cg << "  " << cg1 << endl;
      cerr << " t25 = " << t25 << endl;
      throw std::runtime_error("ERROR: medium contribution negative in sud_z_GG");
    }
    
  tau = l_fac ;
    
  if ((length - loc_e) < tau) tau = (length - loc_e);
    
  if (loc_e > length) tau = 0.0 ;
    
  m_fac = 1.0;
    
  // SC
  //qL = m_fac*qhat*0.6*tau*profile(loc_e+tau) ;
  if(tau<rounding_error) {
      qL = 0.0;
  } else {
      qhat = fncAvrQhat(loc_e,tau);
      qL = qhat*0.6*tau;
  }

  res = t25 + 2.0*qL*q12/cg1 ;
  //        }
  //        else{
  //            cout << " z trap for medium enabled in sud-val-z " << endl ;
  //        }
  //    }
    
  return(res);
    
}

double Matter::P_z_gg_int(double cg, double cg1, double loc_e, double cg3, double l_fac,double E2)
{
    
  double t3,t4,t5,t10,t11,t12,t15, t9, qL, tau, res, limit_factor, lz, uz, m_fac;
    
  if ((cg< cg1/(2.0*E2*E2/cg1+1.0) )) cg = cg1/( 2.0*E2*E2/cg1 + 1.0 );
    
  t3 = std::log((1.0 - cg1));
  t4 = std::log(cg1);
  t5 = std::pow(cg1,2);
  t10 = std::log((1.0 - cg));
  t11 = std::log(cg);
  t12 = std::pow(cg,2);
  t15 = -(2.0 * cg1) - t3 + t4 - (2.0/3.0) * t5 * cg1 + t5 + (2.0 * cg) + t10 - t11 + (2.0/3.0) * t12 * cg - t12;
    
  res = t15 ;
    
  limit_factor = 2.0*std::sqrt(2.0)*cg3/E2/0.1 ;
    
    
  if (limit_factor<0.0) {
    cerr << " error in z limit factor for medium calculation = " << limit_factor << endl ;
    throw std::runtime_error(" error in z limit factor for medium calculation");
  }
    
    
  tau = l_fac;
    
  if ((length - loc_e) < tau) tau = (length - loc_e);
    
  //             if ((length - loc_e) < tau) tau = 0;
    
  if (loc_e > length) tau = 0.0 ;
    
  m_fac = 1.0;
    
  //            if ((qhat*tau<1.0)&&(in_vac==false)) m_fac = 1.0/qhat/tau;
    
  // SC
  //qL = m_fac*qhat*0.6*tau*profile(loc_e + tau) ;
  if(tau<rounding_error) {
      qL = 0.0;
  } else {
      qhat = fncAvrQhat(loc_e,tau);
      qL = qhat*0.6*tau;
  }

  t9 = 2.0*cg1 - 1.0 / (-1.0 + cg1) - 1.0 / cg1 - 2.0 * cg + 1.0 / (-1.0 + cg) + 1.0 / cg;
    
  if (t9<0.0)
    {
      cerr << "ERROR: medium contribution negative in P_z_gg_int : t9 = " << t9 << endl;
        
      cerr << " cg, cg1 = " << cg << "  " << cg1 << endl;
      throw std::runtime_error("ERROR: medium contribution negative in P_z_gg_int");
    }
    
  res = t15 + 2.0*t9*qL/cg3 ;
        
  return(res);
    
}




double Matter::sudakov_Pqq(double q0, double q1, double loc_c, double E)
{
  double sud,q;
    
  sud = 1.0 ;
    
    
    
  if (q1<2.0*q0)
    //	if (g1<g0)
    {
      WARN << " warning: the lower limit of the sudakov > 1/2 upper limit, returning 1 ";
      WARN << " in sudakov_Pquark quark, q0, q1 = " << q0 << "  " << q1;
      return(sud) ;
    }
  q = 2.0*q0;
    
  //	g = g0 ;
    
  sud = exp( -1.0*(Tf/2.0/pi)*sud_val_QQ(q0,q,q1,loc_c, E) );
    
  return(sud);
    
}



double Matter::sud_val_QQ(double h0, double h1, double h2, double loc_d, double E1)
{
  double val, h , intg, hL, hR, diff, intg_L, intg_R, t_form, span;
    
  h = (h1+h2)/2.0 ;
    
  span = (h2 - h1)/h2;
    
  t_form = 2.0*E1/h;
    
  val = alpha_s(h)*sud_z_QQ(h0,h, loc_d, t_form,E1);
    
  intg = val*(h2-h1);
    
  hL = (h1 + h)/2.0 ;
    
  t_form = 2.0*E1/hL;
    
  intg_L = alpha_s(hL)*sud_z_QQ(h0,hL,loc_d,t_form,E1)*(h - h1) ;
    
  hR = (h + h2)/2.0 ;
    
  t_form = 2.0*E1/hR;
    
  intg_R = alpha_s(hR)*sud_z_QQ(h0,hR,loc_d,t_form,E1)*(h2 - h) ;
    
  diff = std::abs( (intg_L + intg_R - intg)/intg ) ;
    
  //	cout << " iline, gap, diff = " << i_line << " " << h2 << " " << h1 << "  " << diff << endl ;
  //	cout << " intg, Left , right = " << intg << " " << intg_L << "  " << intg_R << endl;
    
  if ( (diff>approx)||(span>error) )
    {
      intg = sud_val_QQ(h0,h1,h,loc_d,E1) + sud_val_QQ(h0,h,h2,loc_d,E1);
    }
    
  //	cout << " returning with intg = " << intg << endl;
    
  return(intg);
    
}


double Matter::sud_z_QQ(double cg, double cg1, double loc_e , double l_fac, double E2)
{
    
  double t2,t4,t5,t7,t9,t14, q2, q3, q5, q6, q8, q15, qL, tau, res, z_min;
    
    
  z_min = std::sqrt(2)*E_minimum/E2;
    
  //    if (cg<cg1*z_min) cg = cg1*z_min;
    
    
    
  //    if ((cg< cg1/(2.0*E2*E2/cg1+1.0) )) cg = cg1/( 2.0*E2*E2/cg1 + 1.0 );
    
  if (cg1<2.0*cg)
    {
        
      //        cout << " returning with cg, cg1 = " << cg << "   " <<  cg1 << "    " << E_minimum << "  " << E2 << endl ;
      return(0.0);
    };
    
    
    
  t2 = 1.0 / cg1;
  t4 = 1.0 - cg * t2;
  t5 = t4 * t4;
  t7 = std::pow( cg, 2.0);
  t9 = std::pow(cg1, 2.0);
  t14 = ((t5 * t4) - t7 * cg / t9 / cg1) * t2 / 3.0;
    
  //	return(t25);
    
  q2 = 1.0 / cg1;
  q3 = (cg * q2);
  q5 = 1.0 - q3;
  q6 = std::log(std::abs(q5));
  q8 = std::log(q3);
  /*	q10 = std::log(q3);
	q12 = std::log(q5);*/
  q15 = (-1.0 + (2.0 * q3) + q6 - q8) * q2;
    
    
    
  if (q15<0.0)
    {
      cerr << "ERROR: medium contribution negative in sud_z_QQ: q15 = " << q15 << endl;
      cerr << "cg, cg1 = " << cg << "  " << cg1 << endl;
      cerr << " t14 = " << t14 << endl;
      throw std::runtime_error("ERROR: medium contribution negative in sud_z_QQ");
    }
    
  tau = l_fac ;
    
  if ((length - loc_e) < tau) tau = (length - loc_e);
    
  if (loc_e > length) tau = 0.0 ;

  // SC  
  //qL = qhat*0.6*tau*profile(loc_e + tau) ;
  if(tau<rounding_error) {
      qL = 0.0;
  } else {
      qhat = fncAvrQhat(loc_e,tau);
      qL = qhat*0.6*tau;
  }

  res = t14 + 2.0*qL*q15/cg1 ;
    
  return(res);
    
    
}



double Matter::P_z_qq_int(double cg, double cg1, double loc_e, double cg3, double l_fac, double E2)
{
  double t_q1,t_q3,t_q4,t_q6,t_q8,t_q9,t_q12,q_q1,q_q4,q_q6,q_q9,q_q11,qL,tau,res;
    
  if ((cg< cg1/(2.0*E2*E2/cg1+1.0) )) cg = cg1/( 2.0*E2*E2/cg1 + 1.0 );
    
  t_q1 = std::pow(cg1, 2);
  t_q3 = 1.0 - cg1;
  t_q4 = t_q3 * t_q3;
  t_q6 = std::pow(cg, 2);
  t_q8 = 1.0 - cg;
  t_q9 = t_q8 * t_q8;
  t_q12 = t_q1 * cg1 / 6.0 - t_q4 * t_q3 / 6.0 - t_q6 * cg / 6.0 + t_q9 * t_q8 / 6.0;
    
  tau = l_fac;
    
  if ((length - loc_e) < tau) tau = (length - loc_e);
    
  if (loc_e > length) tau = 0.0 ;
 
  // SC  
  //qL = qhat*0.6*tau*profile(loc_e + tau) ;
  if(tau<rounding_error) {
      qL = 0.0;
  } else {
      qhat = fncAvrQhat(loc_e,tau);
      qL = qhat*0.6*tau;
  }

   
  q_q1 = std::log(cg1);
  q_q4 = std::log(1.0 - cg1);
  q_q6 = std::log(cg);
  q_q9 = std::log(1.0 - cg);
  q_q11 = -cg1 + q_q1 / 2.0 - q_q4 / 2.0 + cg - q_q6 / 2.0 + q_q9 / 2.0;
    
  if (q_q11<0.0)
    {
      cerr << "ERROR: medium contribution negative in P_z_gg_int : q_q11 = " << q_q11 << endl;
      throw std::runtime_error("ERROR: medium contribution negative in P_z_gg_int");
    }
    
  res = t_q12*Tf/Ca + 2.0*qL*q_q11/cg3*(Tf*Cf/Ca/Ca);
    
  return(res);
    
}


double Matter::sudakov_Pqg(double g0, double g1, double loc_c, double E)
{
  double sud,g;
  int blurb;
    
  sud = 1.0 ;
    
  if (g1<2.0*g0)
    {
      WARN << " warning: the lower limit of the sudakov > 1/2 upper limit, returning 1 ";
      WARN << " in sudakov_Pquark gluon, g0, g1 = " << g0 << "  " << g1;
      return(sud) ;
    }
  g = 2.0*g0;
    
  sud = exp( -1.0*(Cf/2.0/pi)*sud_val_QG(g0,g,g1, loc_c, E ) );
    
  return(sud);
    
}


double Matter::sud_val_QG(double h0, double h1, double h2, double loc_d, double E1)
{
  double val, h , intg, hL, hR, diff, intg_L, intg_R, t_form, span;
  int blurb;
    
    
  val = 0.0;
    
  h = (h1+h2)/2.0 ;
    
  span = (h2-h1)/h2;
    
  t_form = 2.0*E1/h;
    
  val = alpha_s(h)*sud_z_QG(h0,h, loc_d, t_form,E1);
    
  intg = val*(h2-h1);
    
  hL = (h1 + h)/2.0 ;
    
  t_form = 2.0*E1/hL;
    
  intg_L = alpha_s(hL)*sud_z_QG(h0,hL,loc_d,t_form,E1)*(h - h1) ;
    
  hR = (h + h2)/2.0 ;
    
  t_form = 2.0*E1/hR;
    
  intg_R = alpha_s(hR)*sud_z_QG(h0,hR,loc_d,t_form,E1)*(h2 - h) ;
    
  diff = std::abs( (intg_L + intg_R - intg)/intg ) ;
    
  //	cout << " iline, gap, diff = " << i_line << " " << h2 << " " << h1 << "  " << diff << endl ;
  //	cout << " intg, Left , right = " << intg << " " << intg_L << "  " << intg_R << endl;
    
  if ( (diff>approx )||(span>error ))
    {
      intg = sud_val_QG(h0,h1,h,loc_d, E1) + sud_val_QG(h0,h,h2,loc_d, E1);
    }
    
  //    cout << " returning with intg = " << intg << endl;
    
  return(intg);
    
}


double Matter::sud_z_QG(double cg, double cg1, double loc_e, double l_fac,double E2)
{
    
  double t2,t6,t10,t11,t17, q2, q3, q4, q5,q6,q10,q14, qL, tau, res, z_min;
  int blurb;
    
  z_min = std::sqrt(2)*E_minimum/E2;
    
  if (cg1<2.0*cg)
    {
        
      //        cout << " returning with cg, cg1 = " << cg << "   " <<  cg1 << "    " << E_minimum << "  " << E2 << endl ;
      return(0.0);
    };
    
  t2 = std::pow(cg1, 2);
  t6 = std::log(cg);
  t10 = std::abs(cg - cg1);
  t11 = std::log(t10);
  t17 = -1.0 / t2 * (3.0 * cg1 - 6.0 * cg + 4.0 * t6 * cg1 - 4.0 * t11 * cg1) / 2.0;
    
  //	return(t17);
    
  q2 = 1.0/ cg1;
  q3 = cg * q2;
  q4 = q3 - 1.0;
  q5 = std::abs(q4);
  q6 = std::log(q5);
  q10 = std::log(q3);
  q14 = (q6 + 2.0/cg*cg1 - q10 + 2.0/q4) * q2;
    
    
  tau = l_fac ;
    
  if ((length - loc_e) < tau) tau = (length - loc_e);
    
  if (loc_e > length) tau = 0.0 ;

  // SC  
  //qL = qhat*0.6*tau*profile(loc_e + tau) ;
  if(tau<rounding_error) {
      qL = 0.0;
  } else {
      qhat = fncAvrQhat(loc_e,tau);
      qL = qhat*0.6*tau;
  }


    
  res = t17 + 2.0*qL*q14/cg1 ;
    
  //   cout << " t0 , t , res = " << cg << "  "  << cg1 << "   " << res << endl ;
    
    
  if (q14<0.0)
    {
      cerr << "ERROR: medium contribution negative in sud_z_QG : q14 = " << q14 << endl;
      throw std::runtime_error("ERROR: medium contribution negative in sud_z_QG");
    }
    
  return(res);
    
    
    
}

double Matter::P_z_qg_int(double cg, double cg1, double loc_e, double cg3, double l_fac, double E2 )
{
    
  double t2, t5, t7, t10, t12, q2, q6, q10, tau, qL, res ;
    
    
  if ((cg< cg1/(2.0*E2*E2/cg1+1.0) )) cg = cg1/( 2.0*E2*E2/cg1 + 1.0 );
    
  t2 = std::pow(cg1, 2);
  t5 = std::log(1.0 - cg1);
  t7 = std::pow(cg, 2);
  t10 = std::log(1.0 - cg);
  t12 = -cg1 - t2 / 2.0 - 2.0 * t5 + cg + t7 / 2.0 + 2.0 * t10;
    
  //	return(t12);
    
  q2 = std::log(cg1);
  q6 = std::log(cg);
  q10 = q2 - 2.0 / (cg1 - 1.0) - q6 + 2.0 / (cg - 1.0);
    
  tau = l_fac;
    
  if ((length - loc_e) < tau) tau = (length - loc_e);
    
  if (loc_e > length) tau = 0.0 ;

  // SC
  //qL = qhat*0.6*tau*profile(loc_e + tau) ;
  if(tau<rounding_error) {
      qL = 0.0;
  } else {
      qhat = fncAvrQhat(loc_e,tau);
      qL = qhat*0.6*tau;
  }

   
  res = t12 + 2.0*qL*q10/cg3 ;
    
  return(res);
    
    
    
}


double Matter::alpha_s(double q2)
{
  double a,L2,q24, c_nf;
    
  L2 = std::pow(Lambda_QCD,2);
    
  q24 = q2/4.0;
    
  c_nf = nf ;
    
  if (q24>4.0) {
    c_nf = 4;
  }
    
  if (q24>64.0) {
    c_nf = 5;
  }
    
    
    
  if (q24>L2)
    {
      a = 12.0*pi/(11.0*Nc-2.0*c_nf)/std::log(q24/L2) ;
    }
  else
    {        
      WARN << " alpha too large ";
      a=0.6;        
    }

  return(a);
}

double Matter::profile(double zeta)
{
  double prof;
    
  /*  Modify the next set of lines to get a particular profile */
    
  prof = 1.0;
    
  return(prof);
    
}


////////////////////////////////////////////////////////////////////////////////////////

double Matter::fillQhatTab() {


    double xLoc,yLoc,zLoc,tLoc;
    double vxLoc,vyLoc,vzLoc,gammaLoc,betaLoc;
    double edLoc,sdLoc;
    double tempLoc;
    double flowFactor,qhatLoc;
    int hydro_ctl;
    double lastLength=0.0;

    double tStep = 0.1;

    std::unique_ptr<FluidCellInfo> check_fluid_info_ptr;

    for(int i = 0; i < dimQhatTab; i++) {
        tLoc = tStep*i;

	if(tLoc<initR0-tStep) {
            qhatTab1D[i] = 0.0; 
            continue;	    
        }

	xLoc = initRx+(tLoc-initR0)*initVx; 
        yLoc = initRy+(tLoc-initR0)*initVy;
        zLoc = initRz+(tLoc-initR0)*initVz;

//        if(bulkFlag == 1) { // read OSU hydro
//            readhydroinfoshanshan_(&tLoc,&xLoc,&yLoc,&zLoc,&edLoc,&sdLoc,&tempLoc,&vxLoc,&vyLoc,&vzLoc,&hydro_ctl);
//        } else if(bulkFlag == 2) { // read CCNU hydro
//            hydroinfoccnu_(&tLoc, &xLoc, &yLoc, &zLoc, &tempLoc, &vxLoc, &vyLoc, &vzLoc, &hydro_ctl);
//        } else if(bulkFlag == 0) { // static medium
//            vxLoc = 0.0;
//            vyLoc = 0.0;
//            vzLoc = 0.0;
//            hydro_ctl = 0;
//            tempLoc = T;
//        }

	GetHydroCellSignal(tLoc, xLoc, yLoc, zLoc, check_fluid_info_ptr);
	VERBOSE(7)<< MAGENTA<<"Temperature from Brick (Signal) = "<<check_fluid_info_ptr->temperature;
	
	tempLoc = check_fluid_info_ptr->temperature;
	sdLoc = check_fluid_info_ptr->entropy_density;
	vxLoc = check_fluid_info_ptr->vx;
	vyLoc = check_fluid_info_ptr->vy;
	vzLoc = check_fluid_info_ptr->vz;

	hydro_ctl=0;

        if(hydro_ctl == 0 && tempLoc >= hydro_Tc) { 
            lastLength = tLoc;
            betaLoc = sqrt(vxLoc*vxLoc+vyLoc*vyLoc+vzLoc*vzLoc);
            gammaLoc = 1.0/sqrt(1.0-betaLoc*betaLoc);
            flowFactor = gammaLoc*(1.0-(initVx*vxLoc+initVy*vyLoc+initVz*vzLoc));

            if(qhat0 < 0.0) { // calculate qhat with alphas
                double muD2 = 6.0*pi*alphas*tempLoc*tempLoc;
                // if(initEner > pi*tempLoc) qhatLoc = Ca*alphas*muD2*tempLoc*log(6.0*initEner*tempLoc/muD2);
                // else qhatLoc = Ca*alphas*muD2*tempLoc*log(6.0*pi*tempLoc*tempLoc/muD2);
                // fitted formula from https://arxiv.org/pdf/1503.03313.pdf
                if(initEner > pi*tempLoc) qhatLoc = Ca*50.4864/pi*pow(alphas,2)*pow(tempLoc,3)*log(5.7*initEner*tempLoc/4.0/muD2);
                else qhatLoc = Ca*50.4864/pi*pow(alphas,2)*pow(tempLoc,3)*log(5.7*pi*tempLoc*tempLoc/4.0/muD2);
                qhatLoc = qhatLoc*flowFactor;
                if(qhatLoc<0.0) qhatLoc=0.0;
            } else { // use input qhat
                if(brick_med) qhatLoc = qhat0*0.1973*flowFactor;  
		else qhatLoc = qhat0/96.0*sdLoc*0.1973*flowFactor;  // qhat_over_T3 here is actually qhat0 at s = 96fm^-3
            }
        //    cout << "check qhat --  ener, T, qhat: " << initEner << "  " << tempLoc << "  " << qhatLoc << endl;

        } else { // outside the QGP medium
            qhatLoc = 0.0;
        }

        qhatTab1D[i] = qhatLoc/sqrt(2.0); // store qhat value in light cone coordinate         

    }

    for(int i = 0; i < dimQhatTab; i++) { // dim of loc

        double totValue = 0.0;

        for(int j = 0; i+j < dimQhatTab; j++) { // dim of tau_f

            totValue = totValue+qhatTab1D[i+j];             
            qhatTab2D[i][j] = totValue/(j+1);

        }
    }

    //return(lastLength*sqrt(2.0)*5.0); // light cone + GeV unit
    return( (lastLength+initRdotV)/sqrt(2.0)*5.0 ); // light cone + GeV unit
  
}

//////////////////////////////////////////////////////////////////////////////////////

double Matter::fncQhat(double zeta) {

    if(in_vac) return(0.0);

    double tStep = 0.1;
    //int indexZeta = (int)(zeta/sqrt(2.0)/5.0/tStep+0.5); // zeta was in 1/GeV and light cone coordinate
    int indexZeta = (int)((sqrt(2.0)*zeta-initRdotV)/5.0/tStep+0.5); // zeta was in 1/GeV and light cone coordinate

    if(indexZeta >= dimQhatTab) indexZeta = dimQhatTab-1;      
    
    double avrQhat = qhatTab1D[indexZeta]; 
    return(avrQhat);

}


//////////////////////////////////////////////////////////////////////////////////////

double Matter::fncAvrQhat(double zeta, double tau) {

    if(in_vac) return(0.0);

    double tStep = 0.1;
    //int indexZeta = (int)(zeta/sqrt(2.0)/5.0/tStep+0.5); // zeta was in 1/GeV and light cone coordinate
    int indexZeta = (int)((sqrt(2.0)*zeta-initRdotV)/5.0/tStep+0.5); // zeta was in 1/GeV and light cone coordinate
    int indexTau = (int)(tau/sqrt(2.0)/5.0/tStep+0.5); // tau was in 1/GeV and light cone coordinate

    if(indexZeta >= dimQhatTab) indexZeta = dimQhatTab-1;      
    if(indexTau >= dimQhatTab) indexTau = dimQhatTab-1;      
    
    double avrQhat = qhatTab2D[indexZeta][indexTau]; 
    return(avrQhat);

}

//////////////////////////////////////////////////////////////////////////////////////

<|MERGE_RESOLUTION|>--- conflicted
+++ resolved
@@ -238,16 +238,13 @@
           {
               JSDEBUG << " parton is a quark ";
           }
-<<<<<<< HEAD
-	    
-          tQ2 = generate_vac_t(pIn[i].pid(), pIn[i].nu(), QS/2.0, pIn[i].pt()*pIn[i].pt()/2.0 ,zeta , iSplit);
-=======
+
 	  
 	  // SC:  
           double pT2 = pIn[i].p(1)*pIn[i].p(1)+pIn[i].p(2)*pIn[i].p(2);
           //tQ2 = generate_vac_t(pIn[i].pid(), pIn[i].nu(), QS/2.0, pIn[i].e()*pIn[i].e() ,zeta , iSplit);
           tQ2 = generate_vac_t(pIn[i].pid(), pIn[i].nu(), QS/2.0, pT2*vir_factor ,zeta , iSplit);
->>>>>>> f8930a44
+
             	    
           // KK:
           pIn[i].set_jet_v(velocity);
