// -----------------------------------------
// JetScape (modular/task) based framework
// Intial Design: Joern Putschke (2017)
//                (Wayne State University)
// Overwritten: Abhijit Majumder (2017)
//                (Wayne State University)
// -----------------------------------------
// License and Doxygen-like Documentation to be added ...

// quick and dirty test class implementation for Eloss modules ...
// can be used as a user template ...

#include "ElossModulesTestMatter.h"
#include "JetScapeLogger.h"
#include "JetScapeXML.h"
#include <string>

//#include "../3rdparty/MATTER/sudakovs.cpp"
//#include "../3rdparty/MATTER/generators.cpp"
//#include "../3rdparty/MATTER/matter_profile.cpp"
//#include "../3rdparty/MATTER/corrector.cpp"


#include "tinyxml2.h"
#include<iostream>

#include "fluid_dynamics.h"

#define MAGENTA "\033[35m"

using namespace Jetscape;
using namespace std;

const double QS = 1.0 ;

Matter::Matter()
{
  SetId("Matter");
  VERBOSE(8);
}

Matter::~Matter()
{
  VERBOSE(8);
}

void Matter::Init()
{
  INFO<<"Intialize Matter ...";

  // Redundant (get this from Base) quick fix here for now
  tinyxml2::XMLElement *eloss= JetScapeXML::Instance()->GetXMLRoot()->FirstChildElement("Eloss" );
  if ( !eloss ) {
    WARN << "Couldn't find tag Eloss";
    throw std::runtime_error ("Couldn't find tag Eloss");    
  }
  tinyxml2::XMLElement *matter=eloss->FirstChildElement("Matter");
  if ( !matter ) {
    WARN << "Couldn't find tag Eloss -> Matter";
    throw std::runtime_error ("Couldn't find tag Eloss -> Matter");    
  }
 
  if (matter) {   
    string s = matter->FirstChildElement( "name" )->GetText();
    JSDEBUG << s << " to be initializied ...";
 
    in_vac = false;
    brick_med = true;

    qhat = 0.0;
    Q00 = 1.0; // virtuality separation scale
    qhat0 = 2.0; // GeV^2/fm for gluon at s = 96 fm^-3
    alphas = 0.3; // only useful when qhat0 is a negative number
    hydro_Tc = 0.16;
    brick_length = 4.0;
    vir_factor = 1.0;

    double m_qhat=-99.99;
    matter->FirstChildElement("qhat0")->QueryDoubleText(&m_qhat);
    SetQhat(m_qhat);
    //qhat = GetQhat()/fmToGeVinv ;
    //qhat0 = GetQhat()/fmToGeVinv ;
    qhat0 = GetQhat();
    JSDEBUG  << s << " with qhat0 = "<<GetQhat();
 
    int flagInt=-100;
    double inputDouble=-99.99;

    if ( !matter->FirstChildElement("in_vac") ) {
	WARN << "Couldn't find sub-tag Eloss -> Matter -> in_vac";
        throw std::runtime_error ("Couldn't find sub-tag Eloss -> Matter -> in_vac");
    }
    matter->FirstChildElement("in_vac")->QueryIntText(&flagInt);
    in_vac = flagInt;

    if ( !matter->FirstChildElement("brick_med") ) {
	WARN << "Couldn't find sub-tag Eloss -> Matter -> brick_med";
        throw std::runtime_error ("Couldn't find sub-tag Eloss -> Matter -> brick_med");
    }
    matter->FirstChildElement("brick_med")->QueryIntText(&flagInt);
    brick_med = flagInt;

    if ( !matter->FirstChildElement("Q0") ) {
	WARN << "Couldn't find sub-tag Eloss -> Matter -> Q0";
        throw std::runtime_error ("Couldn't find sub-tag Eloss -> Matter -> Q0");
    }
    matter->FirstChildElement("Q0")->QueryDoubleText(&inputDouble);
    Q00 = inputDouble;

    if ( !matter->FirstChildElement("T0") ) {
	WARN << "Couldn't find sub-tag Eloss -> Matter -> T0";
        throw std::runtime_error ("Couldn't find sub-tag Eloss -> Matter -> T0");
    }
    matter->FirstChildElement("T0")->QueryDoubleText(&inputDouble);
    T0 = inputDouble;

    if ( !matter->FirstChildElement("alphas") ) {
	WARN << "Couldn't find sub-tag Eloss -> Matter -> alphas";
        throw std::runtime_error ("Couldn't find sub-tag Eloss -> Matter -> alphas");
    }
    matter->FirstChildElement("alphas")->QueryDoubleText(&inputDouble);
    alphas = inputDouble;

    if ( !matter->FirstChildElement("hydro_Tc") ) {
	WARN << "Couldn't find sub-tag Eloss -> Matter -> hydro_Tc";
        throw std::runtime_error ("Couldn't find sub-tag Eloss -> Matter -> hydro_Tc");
    }
    matter->FirstChildElement("hydro_Tc")->QueryDoubleText(&inputDouble);
    hydro_Tc = inputDouble;

    if ( !matter->FirstChildElement("brick_length") ) {
	WARN << "Couldn't find sub-tag Eloss -> Matter -> brick_length";
        throw std::runtime_error ("Couldn't find sub-tag Eloss -> Matter -> brick_length");
    }
    matter->FirstChildElement("brick_length")->QueryDoubleText(&inputDouble);
    brick_length = inputDouble;

    if ( !matter->FirstChildElement("vir_factor") ) {
	WARN << "Couldn't find sub-tag Eloss -> Matter -> vir_factor";
        throw std::runtime_error ("Couldn't find sub-tag Eloss -> Matter -> vir_factor");
    }
    matter->FirstChildElement("vir_factor")->QueryDoubleText(&inputDouble);
    vir_factor = inputDouble;

    if(vir_factor<0.0) {
        cout << "Reminder: negative vir_factor is set, initial energy will be used as initial t_max" << endl;
    }

    VERBOSE(7)<< MAGENTA << "MATTER input parameter";
    INFO << "in_vac: " << in_vac << "  brick_med: " << brick_med;
    INFO << "Q00: " << Q00 << " vir_factor: " << vir_factor << "  qhat0: " << qhat0 << " alphas: " << alphas << " hydro_Tc: " << hydro_Tc << " brick_length: " << brick_length;

  }
  else {
    WARN << " : Matter not properly initialized in XML file ...";
    throw std::runtime_error("Matter not properly initialized in XML file ...");
  }

  // Initialize random number distribution
  ZeroOneDistribution = uniform_real_distribution<double> { 0.0, 1.0 };

  //...initialize the random number generator
  srand((unsigned)time(NULL));
  NUM1=-1*rand();
  //    NUM1=-33;

}


void Matter::WriteTask(weak_ptr<JetScapeWriter> w)
{
  VERBOSE(8);
  w.lock()->WriteComment("ElossModule Parton List: "+GetId());
  w.lock()->WriteComment("Energy loss to be implemented accordingly ...");
}

void Matter::DoEnergyLoss(double deltaT, double time, double Q2, vector<Parton>& pIn, vector<Parton>& pOut)
{

  double z=0.5;
  double blurb,zeta,tQ2 ;
  int iSplit,pid_a,pid_b;
  unsigned int max_color, min_color, min_anti_color;
  double velocity[4],xStart[4],velocity_jet[4];

  VERBOSESHOWER(8)<< MAGENTA << "SentInPartons Signal received : "<<deltaT<<" "<<Q2<<" "<<&pIn;
      
  double rNum;
        
  double delT = deltaT;
  double Time = time*fmToGeVinv;
  double deltaTime = delT*fmToGeVinv;

  std::unique_ptr<FluidCellInfo> check_fluid_info_ptr;

  JSDEBUG << " the time in fm is " << time << " The time in GeV-1 is " << Time ;
  JSDEBUG << "pid = " << pIn[0].pid() << " E = " << pIn[0].e() << " px = " << pIn[0].p(1) << " py = " << pIn[0].p(2) << "  pz = " << pIn[0].p(3) << " virtuality = " << pIn[0].t() << " form_time in fm = " << pIn[0].form_time()/fmToGeVinv ;
  JSDEBUG << " color = " << pIn[0].color() << " anti-color = " << pIn[0].anti_color();
    
  //JSDEBUG << " For MATTER, the qhat in GeV^-3 = " << qhat ;
    
  for (int i=0;i<pIn.size();i++)
  {

<<<<<<< HEAD
      //cout << "MATTER -- status: " << pIn[i].pstat() << "  energy: " << pIn[i].e() << " color: " << pIn[i].color() << "  " << pIn[i].anti_color() << "  clock: " << time << endl;
=======
      cout << "MATTER -- status: " << pIn[i].pstat() << "  energy: " << pIn[i].e() << "  r: " << pIn[i].x_in().comp(0) << "  "  << pIn[i].x_in().comp(1) << "  " << pIn[i].x_in().comp(2) << "  " << pIn[i].x_in().comp(3) << "  " << " color: " << pIn[i].color() << "  " << pIn[i].anti_color() << "  clock: " << time << endl;
>>>>>>> afdf7ea6


      velocity[0] = 1.0;
      for(int j=1;j<=3;j++)
      {
          velocity[j] = pIn[i].p(j)/pIn[i].e();
      }
      double velocityMod = std::sqrt(std::pow(velocity[1],2) + std::pow(velocity[2],2) + std::pow(velocity[3],2));

      if(pIn[i].form_time()<0.0) pIn[i].set_jet_v(velocity); // jet velocity is set only once

      velocity_jet[0]=1.0;
      velocity_jet[1]=pIn[i].jet_v().x();
      velocity_jet[2]=pIn[i].jet_v().y();
      velocity_jet[3]=pIn[i].jet_v().z();

      double mod_jet_v = std::sqrt( pow(pIn[i].jet_v().x(),2) +  pow(pIn[i].jet_v().y(),2) + pow(pIn[i].jet_v().z(),2) );
          
      for(int j=0;j<=3;j++)
      {
          xStart[j] = pIn[i].x_in().comp(j) ;
      }

      // SC: read in hydro
      initR0 = xStart[0];
      initRx = xStart[1];
      initRy = xStart[2];
      initRz = xStart[3];
      initVx = velocity[1]/velocityMod;
      initVy = velocity[2]/velocityMod;
      initVz = velocity[3]/velocityMod;
      initRdotV = ( initRx*pIn[i].jet_v().x() + initRy*pIn[i].jet_v().y() + initRz*pIn[i].jet_v().z() )/mod_jet_v;
      initEner = pIn[i].e();
      if(!in_vac) length = fillQhatTab();
      if(brick_med) length = brick_length*fmToGeVinv; /// length in GeV-1 will have to changed for hydro
      //if(brick_med) length = 5.0*fmToGeVinv; /// length in GeV-1 will have to changed for hydro

      // SC
      zeta = ( xStart[0] + initRdotV )/std::sqrt(2)*fmToGeVinv;

      double now_R0 = time;
      double now_Rx = initRx+(time-initR0)*initVx;
      double now_Ry = initRy+(time-initR0)*initVy; 
      double now_Rz = initRz+(time-initR0)*initVz;
      double now_temp; 

      if(!in_vac) {
         if(now_R0*now_R0<now_Rz*now_Rz) cout << "Warning 1: " << now_R0 << "  " << now_Rz << endl;
         GetHydroCellSignal(now_R0, now_Rx, now_Ry, now_Rz, check_fluid_info_ptr);
         //VERBOSE(8)<<MAGENTA<<"Temperature from medium = "<<check_fluid_info_ptr->temperature;
         now_temp = check_fluid_info_ptr->temperature;
      } else {
         now_temp = 0.0;
      }

      int pid = pIn[i].pid();

      if (pIn[i].form_time()<0.0) /// A parton without a virtuality or formation time, must set...
      {
          iSplit = 0;
          if (pIn[i].pid()==gid)
          {
              JSDEBUG << " parton is a gluon ";
              iSplit = 1;
          }
          else
          {
              JSDEBUG << " parton is a quark ";
          }
	  
          //tQ2 = generate_vac_t(pIn[i].pid(), pIn[i].nu(), QS/2.0, pIn[i].e()*pIn[i].e() ,zeta , iSplit);
<<<<<<< HEAD

	  // SC:  
          double pT2 = pIn[i].p(1)*pIn[i].p(1)+pIn[i].p(2)*pIn[i].p(2);
	  double max_vir;
	  if(vir_factor<0.0) max_vir = pIn[i].e()*pIn[i].e();
	  else max_vir = pT2 * vir_factor;

          if(max_vir<=QS) {
	      tQ2 = 0.0;
          } else {
    	      tQ2 = generate_vac_t(pIn[i].pid(), pIn[i].nu(), QS/2.0, max_vir, zeta, iSplit);
    	  }

=======

	  // SC:  
          double pT2 = pIn[i].p(1)*pIn[i].p(1)+pIn[i].p(2)*pIn[i].p(2);
	  double max_vir;
	  if(vir_factor<0.0) max_vir = pIn[i].e()*pIn[i].e();
	  else max_vir = pT2 * vir_factor;

          cout << "check03   " << max_vir << "  " << QS << "  " << zeta << "  " << pIn[i].nu() << endl;
          if(max_vir<=QS) {
	      tQ2 = 0.0;
          } else {
    	      tQ2 = generate_vac_t(pIn[i].pid(), pIn[i].nu(), QS/2.0, max_vir, zeta, iSplit);
    	  }

          cout << "check01" << endl;
>>>>>>> afdf7ea6
          // KK:
          //pIn[i].set_jet_v(velocity); // SC: take out to the front
          pIn[i].set_t(tQ2); // Also resets momentum!
          pIn[i].set_mean_form_time();
          double ft = generate_L(pIn[i].mean_form_time());
          pIn[i].set_form_time(ft);
          
          unsigned int color=0, anti_color=0;
          std::uniform_int_distribution<short> uni(102,103);
          
          if ( pIn[i].pid()>0 )
          {
             // color = uni(*get_mt19937_generator());
              color = 101;
          }
          pIn[i].set_color(color);
          if ( (pIn[i].pid()<0)||(pIn[i].pid()==21) )
          {
              anti_color = uni(*get_mt19937_generator());
          }
          pIn[i].set_anti_color(anti_color);
          
          max_color = color;
          
          if (anti_color > color) max_color = anti_color ;
          
          min_color = color;
          
          min_anti_color = anti_color;
          
          pIn[i].set_max_color(max_color);
          pIn[i].set_min_color(min_color);
          pIn[i].set_min_anti_color(min_anti_color);
          
            
          //JSDEBUG:
          JSDEBUG ;
          JSDEBUG << " ***************************************************************************** " ;
          JSDEBUG<< " ID = " << pIn[i].pid() << " Color = " << pIn[i].color() << " Anti-Color = " << pIn[i].anti_color() ;
          JSDEBUG << " E = " << pIn[i].e() << " px = " << pIn[i].px() << " py = " << pIn[i].py() << " pz = " << pIn[i].pz() ;
          JSDEBUG << " *  New generated virtuality = " << tQ2 << " Mean formation time = " << pIn[i].mean_form_time()/fmToGeVinv;
          JSDEBUG << " *  set new formation time to " << pIn[i].form_time()/fmToGeVinv ;
          JSDEBUG << " * Maximum allowed virtuality = " << pIn[i].e()*pIn[i].e() << "   Minimum Virtuality = " << QS;
          JSDEBUG << " * Qhat = " << qhat << "  Length = "  << length ;
          JSDEBUG << " * Jet velocity = " << pIn[i].jet_v().comp(0) << " " << pIn[i].jet_v().comp(1) << "  " << pIn[i].jet_v().comp(2) << "  " << pIn[i].jet_v().comp(3);
          JSDEBUG << " * reset location of parton formation = "<< pIn[i].x_in().t() << "  " << pIn[i].x_in().x() << "  " << pIn[i].x_in().y() << "  " << pIn[i].x_in().z();
          JSDEBUG << " ***************************************************************************** " ;
          JSDEBUG ;
          // end DEBUG:
 
          
      }

      //if(pIn[i].color()==0 && pIn[i].anti_color()==0) cout << "complain 0 0 color." << endl;

      // SC: Q0 can be changed based on different setups
      if(in_vac) { // for vaccuum
	  qhat = 0.0;
	  if(Q00 < 0.0) Q0 = 1.0; // set Q0 = 1 if Q00 < 0
	  else Q0 = Q00;
      } else { // for medium    
	  double tempEner = initEner;
          qhat = fncQhat(zeta);

	  if(Q00 < 0.0) { // use dynamical Q0 if Q00 < 0
	      if(pid==gid) Q0 = sqrt(sqrt(2.0*tempEner*qhat*sqrt(2.0)));
	      else Q0 = sqrt(sqrt(2.0*tempEner*qhat*sqrt(2.0)/Ca*Cf));
	      if(Q0 < 1.0) Q0 = 1.0;
	      if(zeta > length) Q0 = 1.0;
	  } else {
              Q0 = Q00;
          }
      }

      if(Q0<1.0) Q0=1.0;

      //if (pIn[i].t() > QS + rounding_error)
<<<<<<< HEAD
      if (pIn[i].t() > Q0*Q0 + rounding_error || ((!in_vac) && now_temp<=T0 && pIn[i].t() > QS*QS + rounding_error))
=======
      if (pIn[i].t() > Q0*Q0 + rounding_error || ((!in_vac) && now_temp<=T0 && pIn[i].t()>QS*QS))
>>>>>>> afdf7ea6
      { //
          double decayTime = pIn[i].mean_form_time()  ;
	    
          //JSDEBUG << "  deltaT = " << deltaT;
          //JSDEBUG << " parton origin time = " << pIn[i].x_in().t()/fmToGeVinv << " parton formation time = " << pIn[i].form_time()/fmToGeVinv;
          // JSDEBUG << " parton id " << pIn[i].pid() << " parton virtuality = " << pIn[i].t();
          //JSDEBUG << " parton momentum " << pIn[i].e() << "  " << pIn[i].px() << "  " << pIn[i].py() << "  " << pIn[i].pz();
	    
          double splitTime = pIn[i].form_time() + pIn[i].x_in().t() ;
          // JSDEBUG << " splitTime = " << splitTime/fmToGeVinv;
	  
          if (splitTime<Time)
          {

<<<<<<< HEAD
              //cout << "SPLIT in MATTER" << endl;
=======
              cout << "SPLIT in MATTER" << endl;
>>>>>>> afdf7ea6
    
              // SC: add elastic scattering that generates recoiled and back-reaction partons
              double el_dt=0.1;
	      double el_p0[5];
	      double el_CR;
	      double el_rand;

	      if(pid==gid) el_CR=Ca;
	      else el_CR=Cf;

              for(int j=1; j<=3; j++) el_p0[j] = pIn[i].p(j);
	      el_p0[0]=pIn[i].e();
	      el_p0[4]=pIn[i].t();

              for(double el_time=initR0; el_time<time+rounding_error; el_time=el_time+el_dt) {

                  if(in_vac) continue;

                  double el_rx=initRx+(el_time-initR0)*initVx;
                  double el_ry=initRy+(el_time-initR0)*initVy;
                  double el_rz=initRz+(el_time-initR0)*initVz;

                  double tempLoc,sdLoc,vxLoc,vyLoc,vzLoc,qhatLoc,enerLoc;
		  double betaLoc,gammaLoc,flowFactor;
		  int hydro_ctl;
		  double dt_lrf;

		  double pc0[4]={0.0};
		  double vc0[4]={0.0};
		  double soln_alphas,prob_el;
		  double muD2;
		  double recordE0;

                  pc0[1]=el_p0[1];
                  pc0[2]=el_p0[2];
                  pc0[3]=el_p0[3];
		  pc0[0]=sqrt(pc0[1]*pc0[1]+pc0[2]*pc0[2]+pc0[3]*pc0[3]);

                  recordE0=pc0[0];

		  
<<<<<<< HEAD
	  	  GetHydroCellSignal(el_time, el_rx, el_ry, el_rz, check_fluid_info_ptr);
=======
                  if(el_time*el_time<el_rz*el_rz) cout << "Warning 2: " << el_time << "  " << el_rz << endl;
	  	  //GetHydroCellSignal(el_time, el_rx, el_ry, el_rz, check_fluid_info_ptr);
>>>>>>> afdf7ea6
               	  VERBOSE(8)<<MAGENTA<<"Temperature from medium = "<<check_fluid_info_ptr->temperature;
               	 	
               	  tempLoc = check_fluid_info_ptr->temperature;
               	  sdLoc = check_fluid_info_ptr->entropy_density;
               	  vxLoc = check_fluid_info_ptr->vx;
               	  vyLoc = check_fluid_info_ptr->vy;
               	  vzLoc = check_fluid_info_ptr->vz;

		  vc0[1]=vxLoc;
		  vc0[2]=vyLoc;
		  vc0[3]=vzLoc;

		  hydro_ctl=0;
               	 
               	  if(hydro_ctl == 0 && tempLoc >= hydro_Tc) { 
 
		      trans(vc0,pc0);
                      enerLoc=pc0[0];
		      transback(vc0,pc0);

              	      betaLoc = sqrt(vxLoc*vxLoc+vyLoc*vyLoc+vzLoc*vzLoc);
               	      gammaLoc = 1.0/sqrt(1.0-betaLoc*betaLoc);
               	      flowFactor = gammaLoc*(1.0-(initVx*vxLoc+initVy*vyLoc+initVz*vzLoc));
               	 
               	      if(qhat0 < 0.0) { // calculate qhat with alphas
               	          muD2 = 6.0*pi*alphas*tempLoc*tempLoc;
               	          if(enerLoc > 2.0*pi*tempLoc) qhatLoc = Ca*50.4864/pi*pow(alphas,2)*pow(tempLoc,3)*log(5.7*enerLoc*tempLoc/4.0/muD2);
               	          else qhatLoc = Ca*50.4864/pi*pow(alphas,2)*pow(tempLoc,3)*log(5.7*2.0*pi*tempLoc*tempLoc/4.0/muD2);
               	          if(qhatLoc<0.0) qhatLoc=0.0;
               	      } else { // use input qhat
               	          if(brick_med) qhatLoc = qhat0*0.1973;
		          else qhatLoc = qhat0/96.0*sdLoc*0.1973; 
               	      }
               	  } else { // outside the QGP medium
                      continue;
		  }

                  if(el_time+el_dt<=time) dt_lrf=el_dt*flowFactor;
		  else dt_lrf=(time-el_time)*flowFactor;

		  // solve alphas
		  if(qhat0 < 0.0) soln_alphas=alphas;
		  else soln_alphas=solve_alphas(qhatLoc,enerLoc,tempLoc);

		  muD2=6.0*pi*soln_alphas*tempLoc*tempLoc;
                  prob_el=42.0*zeta3*el_CR*soln_alphas*tempLoc/6.0/pi/pi*dt_lrf/0.1973;

                  el_rand = ZeroOneDistribution(*get_mt19937_generator());

		  //cout << "  qhat: " << qhatLoc << "  alphas: " << soln_alphas << "  ener: " << enerLoc << "  prob_el: " << prob_el << "  " << el_rand << endl;

		  if(el_rand<prob_el) { // elastic scattering happens
 
                      //cout << "elastic scattering happens" << endl;

	              int CT=-1;
		      int pid0=-999;
		      int pid2=-999;
		      int pid3=-999;
		      double pc2[4]={0.0}; // final recoid thermal parton
		      double pc3[4]={0.0}; // initial thermal parton 
		      double pc4[4]={0.0}; // not used
		      double qt=0.0; // not used
                      unsigned int el_max_color,el_color0,el_anti_color0,el_color2,el_anti_color2,el_color3,el_anti_color3;

		      el_max_color=pIn[i].max_color();
                      el_color0 = pIn[i].color();
                      el_anti_color0 = pIn[i].anti_color();

		      pid0=pid;

	              // deterimine channel
                      //flavor(CT,pid0,pid2,pid3);
                      flavor(CT,pid0,pid2,pid3,el_max_color,el_color0,el_anti_color0,el_color2,el_anti_color2,el_color3,el_anti_color3);

                      //cout << "color: " << el_color0 << "  " << el_anti_color0 << "  " << el_color2 << "  " << el_anti_color2 << "  " << el_color3 << "  " << el_anti_color3 << "  max: " << el_max_color << endl;

		      // do scattering
		      colljet22(CT,tempLoc,muD2,vc0,pc0,pc2,pc3,pc4,qt);

	              if(pc0[0]<pc2[0] && abs(pid0)!=4 && pid0==pid2) { //disable switch for heavy quark, only allow switch for identical particles
                          double p0temp[4]={0.0};
    			  for(int k=0;k<=3;k++) {
	                      p0temp[k]=pc2[k];
	                      pc2[k]=pc0[k];
	                      pc0[k]=p0temp[k];
	                  }
	              }

                      // push out recoied and back-reaction (negative) partons
                      // need to add color information later!!!

		      double el_vertex[4];
                      el_vertex[0] = el_time;
                      el_vertex[1] = el_rx;
                      el_vertex[2] = el_ry;
                      el_vertex[3] = el_rz;
                 
                      int iout;
		      double ft;

<<<<<<< HEAD
=======
		      cout << "recoil: " << pc2[0] << endl;
		      cout << "back-reaction: " << pc3[0] << endl;

>>>>>>> afdf7ea6
                      pOut.push_back(Parton(0,pid2,0,pc2,el_vertex)); // recoiled
                      iout = pOut.size()-1;
                      pOut[iout].set_jet_v(velocity_jet); // use initial jet velocity
                      pOut[iout].set_mean_form_time();
                      ft = 10000.0;
                      pOut[iout].set_form_time(ft);
                      ////pOut[iout].set_color(el_color2);
                      ////pOut[iout].set_anti_color(el_anti_color2);
                      ////pOut[iout].set_max_color(max_color);
                      ////pOut[iout].set_min_color(pIn[i].min_color());
                      ////pOut[iout].set_min_anti_color(pIn[i].min_anti_color());
                      ////// comment out realistic color above, assume colorless for recoiled and back-reaction parton
                      ////// for the convenience of color string fragmentation in Pythia
		      pOut[iout].set_color(0); 
                      pOut[iout].set_anti_color(0);
                      pOut[iout].set_max_color(pIn[i].max_color());
                      pOut[iout].set_min_color(pIn[i].min_color());
                      pOut[iout].set_min_anti_color(pIn[i].min_anti_color());
              
                      pOut.push_back(Parton(0,pid3,-1,pc3,el_vertex)); // back reaction
                      iout = pOut.size()-1;
                      pOut[iout].set_jet_v(velocity_jet);
                      pOut[iout].set_mean_form_time();
                      ft = 10000.0;
                      pOut[iout].set_form_time(ft);
                      ////pOut[iout].set_color(el_color3);
                      ////pOut[iout].set_anti_color(el_anti_color3);
                      ////pOut[iout].set_max_color(max_color);
                      ////pOut[iout].set_min_color(pIn[i].min_color());
                      ////pOut[iout].set_min_anti_color(pIn[i].min_anti_color());
                      pOut[iout].set_color(0);
                      pOut[iout].set_anti_color(0);
                      pOut[iout].set_max_color(pIn[i].max_color());
                      pOut[iout].set_min_color(pIn[i].min_color());
                      pOut[iout].set_min_anti_color(pIn[i].min_anti_color());

                      ////// assumption: pIn doesn't change color in elastic scattering
		      ////pIn[i].set_color(el_color0);
                      ////pIn[i].set_anti_color(el_anti_color0);
                      ////pIn[i].set_max_color(el_max_color);
 
		  } // end if scattering	

                  // E1'+E2 = E3'+E4 (all massless in scattering)
		  // Now I want E1+E2 = E3+E4 where 1 and 3 have mass
		  // -> E1-E1' = E3-E3' -> E3 = E1-E1'+E3'
		  // m3^2 = E3^2-E3'^2
		  for(int j=1; j<=3; j++) el_p0[j] = pc0[j];
		  el_p0[0]=el_p0[0]-recordE0+pc0[0];
	          el_p0[4]=el_p0[0]*el_p0[0]-pc0[0]*pc0[0];
                  if(el_p0[4]<0) cout << "complain negative virt" << endl;

	      } // end time loop for elastic scattering


       	      // do split
              double t_used = pIn[i].t();
              //if (t_used<QS)  t_used = QS; // SC: not necessary
              double tau_form = 2.0*pIn[i].nu()/t_used;
              double z_low = QS/t_used/2.0 ;
              double z_hi = 1.0 - z_low;
              
              if (pid==gid)
              { // gluon
                  double val1 = P_z_gg_int(z_low, z_hi, zeta, t_used, tau_form,pIn[i].nu() );
                  double val2 = nf*P_z_qq_int(z_low, z_hi, zeta, t_used, tau_form,pIn[i].nu() );
                    
                  if ( val1<0.0 || val2<0.0 )
                  {
                      cerr << " minus log of sudakov negative val1 , val2 = " << val1 << "  " << val2 << endl;
                      throw std::runtime_error("minus log of sudakov negative");
                      // cin >> blurb ;
                  }
                  
                  double ratio = val1/(val1+val2);
                  double r = ZeroOneDistribution(*get_mt19937_generator());
                  if (r>ratio)
                  { // qqbar
		  
                      double r2 = ZeroOneDistribution(*get_mt19937_generator());
		  
                      // assign flavors
                      if (r2>0.6666)
                      {
                          pid_a = uid ;
                          pid_b = -1*uid ;
                      }
                      else if ( r2 > 0.3333 )
                      {
                          pid_a = did ;
                          pid_b = -1*did ;

                      }
                      else
                      {
                          pid_a = sid;
                          pid_b = -1*sid;
                      }
                      iSplit = 2;
                  }
                  else
                  { // gg
                      pid_a = gid ;
                      pid_b = gid ;
                      iSplit = 1;
                  }
              }
              else
              { // we had a quark
                  pid_a = pid ;
                  pid_b = gid ;
                  iSplit = 0;
              }
              int ifcounter = 0;
              double l_perp2 = -1.0; // SC: initialization
              // daughter virtualities
              double tQd1 = QS;
              double tQd2 = QS;

	      double new_parent_p0 = el_p0[0];
	      double new_parent_px = el_p0[1];
	      double new_parent_py = el_p0[2];
	      double new_parent_pz = el_p0[3];
	      double new_parent_t = el_p0[4];
              double new_parent_pl = ( new_parent_px*pIn[i].jet_v().x() + new_parent_py*pIn[i].jet_v().y() + new_parent_pz*pIn[i].jet_v().z() )/mod_jet_v;
              //double new_parent_pl = sqrt(pow(new_parent_px,2)+pow(new_parent_py,2)+pow(new_parent_pz,2));
	      //double new_parent_vx = new_parent_px/new_parent_pl;
	      //double new_parent_vy = new_parent_py/new_parent_pl;
	      //double new_parent_vz = new_parent_pz/new_parent_pl;
	      double new_parent_nu = (new_parent_p0+new_parent_pl)/sqrt(2.0);
              
              //set color of daughters here
              unsigned int d1_col, d1_acol, d2_col, d2_acol, color, anti_color;
              //std::uniform_int_distribution<short> uni(101,103);
              //color = pIn[i].color();
              max_color = pIn[i].max_color();
              //if (pIn[i].anti_color()>maxcolor) color = pIn[i].anti_color();
              JSDEBUG << " old max color = " << max_color;
              max_color++;
              color = max_color;
              anti_color = max_color;
              pIn[i].set_max_color(max_color);
              JSDEBUG << " new color = " << color;
              
              if (iSplit==1)///< gluon splits into two gluons
              {
                  d1_col = pIn[i].color();
                  d2_col = color;
                  d1_acol = anti_color;
                  d2_acol = pIn[i].anti_color();
              }
              else if (iSplit==0) ///< (anti-)quark splits into (anti-)quark + gluon
              {
                  if (pIn[i].pid()>0)
                  {
                      d1_col = color;
                      d1_acol = 0;
                      d2_col = pIn[i].color();
                      d2_acol = anti_color;
                  }
                  else
                  {
                      d1_col = 0; /// < gluon splits into quark anti-quark
                      d1_acol = anti_color;
                      d2_col = color;
                      d2_acol = pIn[i].anti_color();
                  }
              }
              else if (iSplit==2)
              {
                  d1_col = pIn[i].color();
                  d1_acol = 0;
                  d2_acol = pIn[i].anti_color();
                  d2_col = 0;
              }
              else
              {
                 throw std::runtime_error("error in iSplit");
              }

              //if (d1_col==0 && d1_acol==0) cout << "complain color" << endl;
              //if (d2_col==0 && d2_acol==0) cout << "complain color" << endl;

              
              JSDEBUG << " d1_col = " << d1_col << " d1_acol = " << d1_acol << " d2_col = " << d2_col << " d2_acol = " << d2_acol;

              while ((l_perp2<=0.0)&&(ifcounter<100))
              {
                  z = generate_vac_z(pid,QS/2.0,pIn[i].t(),zeta,pIn[i].nu(),iSplit);
                  //JSDEBUG << " generated z = " << z;
        
                  int iSplit_a = 0;
                  if (pid_a==gid) iSplit_a = 1;

                  // use pIn information to sample z above, but use new_parent to calculate daughter partons below            
                  if (z*z*new_parent_t>QS)
                  {
                      tQd1 = generate_vac_t(pid_a, z*new_parent_nu, QS/2.0, z*z*new_parent_t, zeta+std::sqrt(2)*pIn[i].form_time(), iSplit_a);
                  } else { // SC
                      tQd1 = z*z*new_parent_t;
                  }
        

                  int iSplit_b = 0;
                  if (pid_b==gid) iSplit_b = 1;
        
                  if ((1.0-z)*(1.0-z)*new_parent_t>QS)
                  {
                      tQd2 = generate_vac_t(pid_b, (1.0-z)*new_parent_nu, QS/2.0, (1.0-z)*(1.0-z)*new_parent_t, zeta+std::sqrt(2)*pIn[i].form_time(),iSplit_b);
                  } else { // SC
                      tQd2 = (1.0-z)*(1.0-z)*new_parent_t;
                  }
		
                  l_perp2 = new_parent_t*z*(1.0 - z) - tQd2*z - tQd1*(1.0-z) ; ///< the transverse momentum squared
                  ifcounter++;
              }
              
              if (l_perp2<=0.0) l_perp2 = 0.0; ///< test if negative
              double l_perp = std::sqrt(l_perp2); ///< the momentum transverse to the parent parton direction
              
              // axis of split
              double angle = generate_angle();

              // KK: changed to x,y,z
              //double parent_perp = std::sqrt( pow(pIn[i].px(),2) + pow(pIn[i].py(),2) + pow(pIn[i].pz(),2) - pow(pIn[i].pl(),2) );
              //double mod_jet_v = std::sqrt( pow(pIn[i].jet_v().x(),2) +  pow(pIn[i].jet_v().y(),2) + pow(pIn[i].jet_v().z(),2) ) ;
              double c_t = pIn[i].jet_v().z()/mod_jet_v;
              double s_t = std::sqrt( 1.0 - c_t*c_t) ;
                  
              double s_p = pIn[i].jet_v().y()/std::sqrt( pow( pIn[i].jet_v().x() , 2 ) + pow( pIn[i].jet_v().y(), 2 ) ) ;
              double c_p = pIn[i].jet_v().x()/std::sqrt( pow( pIn[i].jet_v().x() , 2 ) + pow( pIn[i].jet_v().y(), 2 ) ) ;

              //double c_t = new_parent_vz;
              //double s_t = std::sqrt( 1.0 - c_t*c_t) ;
              //    
              //double s_p = new_parent_vy/std::sqrt( pow(new_parent_vx,2) + pow(new_parent_vy,2) ) ;
              //double c_p = new_parent_vx/std::sqrt( pow(new_parent_vx,2) + pow(new_parent_vy,2) ) ;
                  
              // First daughter
              double k_perp1[4];
              k_perp1[0] = 0.0;
              k_perp1[1] = z*(new_parent_px-new_parent_pl*s_t*c_p) + l_perp*std::cos(angle)*c_t*c_p - l_perp*std::sin(angle)*s_p ;
              k_perp1[2] = z*(new_parent_py-new_parent_pl*s_t*s_p) + l_perp*std::cos(angle)*c_t*s_p + l_perp*std::sin(angle)*c_p ;
              k_perp1[3] = z*(new_parent_pz-new_parent_pl*c_t) - l_perp*std::cos(angle)*s_t ;
              double k_perp1_2 = pow(k_perp1[1],2)+pow(k_perp1[2],2)+pow(k_perp1[3],2);
                  
              double energy = ( z*new_parent_nu + (tQd1 + k_perp1_2)/(2.0*z*new_parent_nu) )/std::sqrt(2.0) ;
              double plong =  ( z*new_parent_nu - (tQd1 + k_perp1_2)/(2.0*z*new_parent_nu) )/std::sqrt(2.0) ;
                  
              double newp[4];
              newp[0] = energy;
              newp[1] = plong*s_t*c_p + k_perp1[1];
              newp[2] = plong*s_t*s_p + k_perp1[2];
              newp[3] = plong*c_t + k_perp1[3];
                  
              double newx[4];
              //newx[0] = time + deltaT;
              newx[0] = time;
              for (int j=1;j<=3;j++)
              {
                  //newx[j] = pIn[i].x_in().comp(j) + (time + deltaT - pIn[i].x_in().comp(0))*velocity[j]/velocityMod;
                  newx[j] = pIn[i].x_in().comp(j) + (time - pIn[i].x_in().comp(0))*velocity[j]/velocityMod;
              }

              cout << "check daugther 1: " << newp[0] << endl;

              pOut.push_back(Parton(0,pid_a,0,newp,newx));
              int iout = pOut.size()-1;
                  
<<<<<<< HEAD
              pOut.push_back(Parton(0,pid_a,0,newp,newx));
              int iout = pOut.size()-1;
                  
=======
>>>>>>> afdf7ea6
              pOut[iout].set_jet_v(velocity_jet); // use initial jet velocity
              pOut[iout].set_mean_form_time();
              double ft = generate_L (pOut[iout].mean_form_time());
              pOut[iout].set_form_time(ft);
	      pOut[iout].set_color(d1_col);
              pOut[iout].set_anti_color(d1_acol);
              pOut[iout].set_max_color(max_color);
              pOut[iout].set_min_color(pIn[i].min_color());
              pOut[iout].set_min_anti_color(pIn[i].min_anti_color());
              
              
              
		  
              // Second daughter
              double k_perp2[4];
              k_perp2[0] = 0.0;
              k_perp2[1] = (1.0-z)*(new_parent_px-new_parent_pl*s_t*c_p) - l_perp*std::cos(angle)*c_t*c_p + l_perp*std::sin(angle)*s_p ;
              k_perp2[2] = (1.0-z)*(new_parent_py-new_parent_pl*s_t*s_p) - l_perp*std::cos(angle)*c_t*s_p - l_perp*std::sin(angle)*c_p ;
              k_perp2[3] = (1.0-z)*(new_parent_pz-new_parent_pl*c_t) + l_perp*std::cos(angle)*s_t ;
              double k_perp2_2 = pow(k_perp2[1],2)+pow(k_perp2[2],2)+pow(k_perp2[3],2);

              energy = ( (1.0-z)*new_parent_nu + (tQd2 + k_perp2_2)/( 2.0*(1.0-z)*new_parent_nu ) )/std::sqrt(2.0) ;
              plong =  ( (1.0-z)*new_parent_nu - (tQd2 + k_perp2_2)/( 2.0*(1.0-z)*new_parent_nu ) )/std::sqrt(2.0) ;

              //parent_perp = std::sqrt( pow(pIn[i].p(1),2) + pow(pIn[i].p(2),2) + pow(pIn[i].p(3),2) - pow(pIn[i].pl(),2) );
              //mod_jet_v = std::sqrt( pow(pIn[i].jet_v().x(),2) +  pow(pIn[i].jet_v().y(),2) + pow(pIn[i].jet_v().z(),2) ) ;
    
              newp[0] = energy;
              newp[1] = plong*s_t*c_p + k_perp2[1];
              newp[2] = plong*s_t*s_p + k_perp2[2];
              newp[3] = plong*c_t + k_perp2[3];
              
              //newx[0] = time + deltaT;
              newx[0] = time;
              for (int j=1;j<=3;j++)
              {
                  //newx[j] = pIn[i].x_in().comp(j) + (time + deltaT - pIn[i].x_in().comp(0))*velocity[j]/velocityMod;
                  newx[j] = pIn[i].x_in().comp(j) + (time - pIn[i].x_in().comp(0))*velocity[j]/velocityMod;
              }
	      
<<<<<<< HEAD
              pOut.push_back(Parton(0,pid_b,0,newp,newx));
=======
              cout << "check daugther 2: " << newp[0] << endl;

	      pOut.push_back(Parton(0,pid_b,0,newp,newx));
>>>>>>> afdf7ea6
              iout = pOut.size()-1;
              pOut[iout].set_jet_v(velocity_jet); // use initial jet velocity
              pOut[iout].set_mean_form_time();
              ft = generate_L (pOut[iout].mean_form_time());
              pOut[iout].set_form_time(ft);
              pOut[iout].set_color(d2_col);
              pOut[iout].set_anti_color(d2_acol);
              pOut[iout].set_max_color(max_color);
              pOut[iout].set_min_color(pIn[i].min_color());
              pOut[iout].set_min_anti_color(pIn[i].min_anti_color());

              

                  
          }
          else
          { // not time to split yet
              // pOut.push_back(pIn[i]);
          }
      }
      else
      { // virtuality too low
          // pOut.push_back(pIn[i]);
      }
          	  
  } // particle loop
      
}

double Matter::generate_angle()
{
  double ang, r, blurb;
    
  // r = double(random())/ (maxN );
  r = ZeroOneDistribution(*get_mt19937_generator());
  //    r = mtrand1();
    
  //    cout << " r = " << r << endl;
  //    cin >> blurb ;
    
  ang = r*2.0*pi ;
    
  return(ang);
    
}


double Matter::generate_vac_t(int p_id, double nu, double t0, double t, double loc_a, int is)
{
  double r,z,ratio,diff,scale,t_low, t_hi, t_mid, numer, denom, test ;
    
    
  // r = double(random())/ (maxN );
  r = ZeroOneDistribution(*get_mt19937_generator());
  //        r = mtrand1();
    
    
  if ((r>=1.0)||(r<=0.0))
    {
      throw std::runtime_error("error in random number in t *get_mt19937_generator()");
    }
    
  ratio = 1.0 ;
    
  diff = (ratio - r)/r;
    
  t_low = 2.0*t0;
    
  t_hi = t;
    
  //    cout << " in gen_vac_t : t_low , t_hi = " << t_low << "  " << t_hi << endl;
  //    cin >> test ;
    
  if (p_id==gid)
    {
      numer = sudakov_Pgg(t0,t,loc_a,nu)*std::pow(sudakov_Pqq(t0,t,loc_a,nu),nf);
        
      if ((is!=1)&&(is!=2))
        {
	  throw std::runtime_error(" error in isp ");
        }
    }
  else
    {
      if (is!=0)
        {
	  throw std::runtime_error("error in isp in quark split");            
        }
      numer = sudakov_Pqg(t0,t,loc_a,nu);
    }
    
  t_mid = t_low;
    
  if (numer>r)
    {
      // cout << " numer > r, i.e. ; " << numer << " > " << r << endl ;        
      return(t_mid) ;
    }
    
  //t_mid = (t_low+t_hi)/2.0 ;
    
    
  scale = t0;
    
  //   cout << " s_approx, s_error = " << s_approx << "  " << s_error << endl;
    
  do {

      t_mid = (t_low + t_hi)/2.0;

      if (p_id==gid)
        {
	  denom = sudakov_Pgg(t0, t_mid, loc_a, nu)*std::pow(sudakov_Pqq(t0, t_mid, loc_a, nu),nf);
            
	  if ((is!=1)&&(is!=2))
            {
	      throw std::runtime_error(" error in isp numerator");             
            }
        }
      else
        {
	  if (is!=0)
            {
	      throw std::runtime_error(" error in isp in quark split numerator  ");
            }            
	  denom = sudakov_Pqg(t0, t_mid, loc_a, nu);
        }
        
      ratio = numer/denom ;
        
      diff = (ratio - r)/r ;
        
      //       cout << "num, den, r = " << numer << " "<< denom << " " << r << " " << endl;
      //       cout << "diff, t_mid = " << diff << " " << t_mid << endl;
      //       cout << " t_low, t_hi = " << t_low << "  " << t_hi << endl;
      //       cin >> test ;
                
      if (diff<0.0)
        {
	  t_low = t_mid ;
	  //t_mid = (t_low + t_hi)/2.0;
        }
      else
        {
	  t_hi = t_mid ;
	  //t_mid = (t_low + t_hi)/2.0;
        }
        
  } while ((abs(diff)>s_approx)&&(abs(t_hi-t_low)/t_hi>s_error));
    
  return(t_mid);
}

/*
 
 
 
  New function
 
 
 
*/



double  Matter::generate_vac_z(int p_id, double t0, double t, double loc_b, double nu, int is )
{
  double r,z, ratio,diff,e,numer1, numer2, numer, denom, z_low, z_hi, z_mid, test;

  r = ZeroOneDistribution(*get_mt19937_generator());
    
  if ((r>1)||(r<0))
    {
      throw std::runtime_error(" error in random number in z *get_mt19937_generator()");
    }
    
  ratio = 1.0 ;
    
  diff = (ratio - r)/r;
    
  e = t0/t;
    
  if (e>0.5)
    {
      throw std::runtime_error(" error in 	epsilon");
    }
    
  z_low = e ;
    
  z_hi = double(1.0) - e ;
    
  if (p_id==gid)
    {
      if (is==1)
        {
	  denom = P_z_gg_int(z_low,z_hi, loc_b, t, 2.0*nu/t, nu );
        }
      else
        {
	  denom = P_z_qq_int(z_low,z_hi,loc_b,t,2.0*nu/t, nu);
        }
        
    }
  else
    {
      denom = P_z_qg_int(z_low,z_hi, loc_b, t, 2.0*nu/t , nu);
    }
    
    
  //z_mid = (z_low + z_hi)/2.0 ;
  
  int itcounter=0;
  // cout << " generate_vac_z called with p_id = " << p_id << " t0 = " << t0 << " t = " << t << " loc_b=" << loc_b<< " nu = " <<  nu << " is = " << is << endl;

  do { // Getting stuck in here for some reason
    if ( itcounter++ > 10000 ) {
    	cout << " in here" << " abs(diff) = " << abs(diff) << "  approx = " << approx << "  r = " << r << "  zmid = " << z_mid << "  denom = " << denom << "  numer = " << numer << "  e = " << e << "   " << numer/denom << endl;
        throw std::runtime_error("Stuck in endless loop") ;
    }

    z_mid = (z_low + z_hi)/2.0 ;

    if (p_id==gid) {
      if (is==1) {
	numer = P_z_gg_int(e, z_mid, loc_b, t, 2.0*nu/t , nu );
      } else {
	numer = P_z_qq_int(e, z_mid, loc_b, t, 2.0*nu/t , nu);
      }
    } else {
      numer = P_z_qg_int(e, z_mid, loc_b, t, 2.0*nu/t , nu );
    }
        
    ratio = numer/denom ;      
    diff = (ratio - r)/r ;     
    // cout << "num, den, r, diff = " << numer << " "<< denom << " " << r << " " << endl;	
    // cout << " diff, z_mid = " << diff << " " << z_mid << endl ;		
    //		cin >> test ;
      
        
    if (diff>0.0)
    {
        z_hi = z_mid;
        //z_mid = (z_low + z_hi)/2.0;
    }
    else
    {
        z_low = z_mid;
        //z_mid = (z_low + z_hi)/2.0 ;
    }
        
  } while (abs(diff)>approx); 
    
  return(z_mid);
}	




double Matter::generate_L(double form_time)
{
  double r, x_low, x_high , x , diff , span, val, arg, norm ;
    
  // r = double(random())/ (maxN );
  r = ZeroOneDistribution(*get_mt19937_generator());
  //    r = mtrand1();
    
  if ((r>1)||(r<0))
    {
      throw std::runtime_error(" error in random number in z *get_mt19937_generator()");
    }
    
  x_low = 0;
    
  x_high = 8.0*form_time;
  // the value of x_high is slightly arbitrary, the erf function is more or less zero at this distance.
  // picking 10*form_time will not lead to any different results
    
  x = (x_low + x_high)/2.0;
    
  span = (x_high - x_low)/x_high ;
    
  arg = x/form_time/std::sqrt(pi) ;
    
  val = std::erf(arg);
    
  diff = std::abs(val - r) ;
    
  while( (diff>approx)&&(span>error) )
    {
      if ((val-r)>0.0)
        {
            x_high = x ;
        }
      else
        {
            x_low = x ;
        }
        
      x = (x_low + x_high)/2.0;
        
      arg = x/form_time/std::sqrt(pi) ;
        
      val = std::erf(arg);
        
      diff = std::abs(val - r) ;
        
      span = (x_high - x_low)/x_high ;
        
    }
    
  //	cout << " random number for dist = " << r << " distance generated = " << x << endl;
    
    
  return(x);
    

}


double Matter::sudakov_Pgg(double g0, double g1, double loc_c, double E)
{
  double sud,g;
  int blurb;
    
  sud = 1.0 ;
    
  if (g1<2.0*g0)
    {
      cerr << " warning: the lower limit of the sudakov > 1/2 upper limit, returning 1 " << endl;
      cerr << " in sudakov_P glue glue, g0, g1 = " << g0 << "  " << g1 << endl;
      throw std::runtime_error(" warning: the lower limit of the sudakov > 1/2 upper limit, returning 1");
        
      return(sud) ;
        
    }
  g = 2.0*g0;
    
  if (g1>g)
    {
        
      sud = exp( -1.0*(Ca/2.0/pi)*sud_val_GG(g0,g,g1,loc_c, E) );
        
    }
  return(sud);
    
}


double Matter::sud_val_GG(double h0, double h1, double h2, double loc_d, double E1)
{
  double val, h , intg, hL, hR, diff, intg_L, intg_R, t_form, span;
    
  val = 0.0;
    
  h = (h1+h2)/2.0 ;
    
  span = (h2 - h1)/h2;
    
  t_form = 2.0*E1/h;
    
  val = alpha_s(h)*sud_z_GG(h0,h, loc_d, t_form,E1);
    
  intg = val*(h2-h1);
    
  hL = (h1 + h)/2.0 ;
    
  t_form = 2.0*E1/hL;
    
  intg_L = alpha_s(hL)*sud_z_GG(h0,hL,loc_d,t_form,E1)*(h - h1) ;
    
  hR = (h + h2)/2.0 ;
    
  t_form = 2.0*E1/hR;
    
  intg_R = alpha_s(hR)*sud_z_GG(h0,hR,loc_d,t_form,E1)*(h2 - h) ;
    
  diff = std::abs( (intg_L + intg_R - intg)/intg ) ;
    
  //	cout << " iline, gap, diff = " << i_line << " " << h2 << " " << h1 << "  " << diff << endl ;
  //	cout << " intg, Left , right = " << intg << " " << intg_L << "  " << intg_R << endl;
    
  if ( (diff>approx)||(span>error) )
    {
      intg = sud_val_GG(h0,h1,h,loc_d,E1) + sud_val_GG(h0,h,h2,loc_d,E1);
    }
    
  //	cout << " returning with intg = " << intg << endl;
    
  return(intg);
    
}


double Matter::sud_z_GG(double cg, double cg1, double loc_e , double l_fac, double E2)
{
    
  double t2,t3,t7,t11,t12,t15,t21,t25, q2, q3, q8, q12, qL, tau, res, z_min, limit_factor, lz, uz, mz, m_fac;
  double t_q1,t_q3,t_q4,t_q6,t_q8,t_q9,t_q12,q_q1,q_q4,q_q6,q_q9,q_q11;
    
  z_min = std::sqrt(2)*E_minimum/E2;
    
  if (cg1<2.0*cg)
    {
        
      //        cout << " returning with cg, cg1 = " << cg << "   " <<  cg1 << "    " << E_minimum << "  " << E2 << endl ;
      return(0.0);
    };
    
  t2 = std::pow(cg1, 2);
  t3 = t2 * cg1;
  t7 = std::log(cg);
  t11 = std::abs(cg - cg1);
  t12 = std::log(t11);
  t15 = std::pow(cg, 2);
  t21 = t2 * t2;
  t25 = -(5.0 * t3 - 12.0 * cg * t2 + 6.0 * t7 * t3 - 6.0 * t12 * t3 - 4.0 * t15 * cg + 6.0 * t15 * cg1) / t21 / 3.0;
    
  res = t25;
    
  limit_factor = 2.0*std::sqrt(2.0)*cg1/E2/0.1 ;
    
  if (limit_factor<0.0) {
    cerr << " error in z limit factor for medium calculation in sud-z-gg = " << limit_factor << endl ;
    throw std::runtime_error("error in z limit factor for medium calculation in sud-z-gg");
  }
    
  q2 = 1.0 / cg1;
  q3 = cg * q2;
  q8 = 1.0 - q3;
  q12 = (2.0 - 4.0 * q3 + 2.0 / cg * cg1 - 2.0 / q8) * q2;
    
  if (q12<0.0)
    {
      cerr << "ERROR: medium contribution negative in sud_z_GG: q12 = " << q12 << endl;
      cerr << "cg, cg1 = " << cg << "  " << cg1 << endl;
      cerr << " t25 = " << t25 << endl;
      throw std::runtime_error("ERROR: medium contribution negative in sud_z_GG");
    }
    
  tau = l_fac ;
    
  if ((length - loc_e) < tau) tau = (length - loc_e);
    
  if (loc_e > length) tau = 0.0 ;
    
  m_fac = 1.0;
    
  // SC
  //qL = m_fac*qhat*0.6*tau*profile(loc_e+tau) ;
  if(tau<rounding_error) {
      qL = 0.0;
  } else {
      qhat = fncAvrQhat(loc_e,tau);
      qL = qhat*0.6*tau;
  }

  res = t25 + 2.0*qL*q12/cg1 ;
  //        }
  //        else{
  //            cout << " z trap for medium enabled in sud-val-z " << endl ;
  //        }
  //    }
    
  return(res);
    
}

double Matter::P_z_gg_int(double cg, double cg1, double loc_e, double cg3, double l_fac,double E2)
{
    
  double t3,t4,t5,t10,t11,t12,t15, t9, qL, tau, res, limit_factor, lz, uz, m_fac;
    
  if ((cg< cg1/(2.0*E2*E2/cg1+1.0) )) cg = cg1/( 2.0*E2*E2/cg1 + 1.0 );
    
  t3 = std::log((1.0 - cg1));
  t4 = std::log(cg1);
  t5 = std::pow(cg1,2);
  t10 = std::log((1.0 - cg));
  t11 = std::log(cg);
  t12 = std::pow(cg,2);
  t15 = -(2.0 * cg1) - t3 + t4 - (2.0/3.0) * t5 * cg1 + t5 + (2.0 * cg) + t10 - t11 + (2.0/3.0) * t12 * cg - t12;
    
  res = t15 ;
    
  limit_factor = 2.0*std::sqrt(2.0)*cg3/E2/0.1 ;
    
    
  if (limit_factor<0.0) {
    cerr << " error in z limit factor for medium calculation = " << limit_factor << endl ;
    throw std::runtime_error(" error in z limit factor for medium calculation");
  }
    
    
  tau = l_fac;
    
  if ((length - loc_e) < tau) tau = (length - loc_e);
    
  //             if ((length - loc_e) < tau) tau = 0;
    
  if (loc_e > length) tau = 0.0 ;
    
  m_fac = 1.0;
    
  //            if ((qhat*tau<1.0)&&(in_vac==false)) m_fac = 1.0/qhat/tau;
    
  // SC
  //qL = m_fac*qhat*0.6*tau*profile(loc_e + tau) ;
  if(tau<rounding_error) {
      qL = 0.0;
  } else {
      qhat = fncAvrQhat(loc_e,tau);
      qL = qhat*0.6*tau;
  }

  t9 = 2.0*cg1 - 1.0 / (-1.0 + cg1) - 1.0 / cg1 - 2.0 * cg + 1.0 / (-1.0 + cg) + 1.0 / cg;
    
  if (t9<0.0)
    {
      cerr << "ERROR: medium contribution negative in P_z_gg_int : t9 = " << t9 << endl;
        
      cerr << " cg, cg1 = " << cg << "  " << cg1 << endl;
      throw std::runtime_error("ERROR: medium contribution negative in P_z_gg_int");
    }
    
  res = t15 + 2.0*t9*qL/cg3 ;
        
  return(res);
    
}




double Matter::sudakov_Pqq(double q0, double q1, double loc_c, double E)
{
  double sud,q;
    
  sud = 1.0 ;
    
    
    
  if (q1<2.0*q0)
    //	if (g1<g0)
    {
      WARN << " warning: the lower limit of the sudakov > 1/2 upper limit, returning 1 ";
      WARN << " in sudakov_Pquark quark, q0, q1 = " << q0 << "  " << q1;
      return(sud) ;
    }
  q = 2.0*q0;
    
  //	g = g0 ;
    
  sud = exp( -1.0*(Tf/2.0/pi)*sud_val_QQ(q0,q,q1,loc_c, E) );
    
  return(sud);
    
}



double Matter::sud_val_QQ(double h0, double h1, double h2, double loc_d, double E1)
{
  double val, h , intg, hL, hR, diff, intg_L, intg_R, t_form, span;
    
  h = (h1+h2)/2.0 ;
    
  span = (h2 - h1)/h2;
    
  t_form = 2.0*E1/h;
    
  val = alpha_s(h)*sud_z_QQ(h0,h, loc_d, t_form,E1);
    
  intg = val*(h2-h1);
    
  hL = (h1 + h)/2.0 ;
    
  t_form = 2.0*E1/hL;
    
  intg_L = alpha_s(hL)*sud_z_QQ(h0,hL,loc_d,t_form,E1)*(h - h1) ;
    
  hR = (h + h2)/2.0 ;
    
  t_form = 2.0*E1/hR;
    
  intg_R = alpha_s(hR)*sud_z_QQ(h0,hR,loc_d,t_form,E1)*(h2 - h) ;
    
  diff = std::abs( (intg_L + intg_R - intg)/intg ) ;
    
  //	cout << " iline, gap, diff = " << i_line << " " << h2 << " " << h1 << "  " << diff << endl ;
  //	cout << " intg, Left , right = " << intg << " " << intg_L << "  " << intg_R << endl;
    
  if ( (diff>approx)||(span>error) )
    {
      intg = sud_val_QQ(h0,h1,h,loc_d,E1) + sud_val_QQ(h0,h,h2,loc_d,E1);
    }
    
  //	cout << " returning with intg = " << intg << endl;
    
  return(intg);
    
}


double Matter::sud_z_QQ(double cg, double cg1, double loc_e , double l_fac, double E2)
{
    
  double t2,t4,t5,t7,t9,t14, q2, q3, q5, q6, q8, q15, qL, tau, res, z_min;
    
    
  z_min = std::sqrt(2)*E_minimum/E2;
    
  //    if (cg<cg1*z_min) cg = cg1*z_min;
    
    
    
  //    if ((cg< cg1/(2.0*E2*E2/cg1+1.0) )) cg = cg1/( 2.0*E2*E2/cg1 + 1.0 );
    
  if (cg1<2.0*cg)
    {
        
      //        cout << " returning with cg, cg1 = " << cg << "   " <<  cg1 << "    " << E_minimum << "  " << E2 << endl ;
      return(0.0);
    };
    
    
    
  t2 = 1.0 / cg1;
  t4 = 1.0 - cg * t2;
  t5 = t4 * t4;
  t7 = std::pow( cg, 2.0);
  t9 = std::pow(cg1, 2.0);
  t14 = ((t5 * t4) - t7 * cg / t9 / cg1) * t2 / 3.0;
    
  //	return(t25);
    
  q2 = 1.0 / cg1;
  q3 = (cg * q2);
  q5 = 1.0 - q3;
  q6 = std::log(std::abs(q5));
  q8 = std::log(q3);
  /*	q10 = std::log(q3);
	q12 = std::log(q5);*/
  q15 = (-1.0 + (2.0 * q3) + q6 - q8) * q2;
    
    
    
  if (q15<0.0)
    {
      cerr << "ERROR: medium contribution negative in sud_z_QQ: q15 = " << q15 << endl;
      cerr << "cg, cg1 = " << cg << "  " << cg1 << endl;
      cerr << " t14 = " << t14 << endl;
      throw std::runtime_error("ERROR: medium contribution negative in sud_z_QQ");
    }
    
  tau = l_fac ;
    
  if ((length - loc_e) < tau) tau = (length - loc_e);
    
  if (loc_e > length) tau = 0.0 ;

  // SC  
  //qL = qhat*0.6*tau*profile(loc_e + tau) ;
  if(tau<rounding_error) {
      qL = 0.0;
  } else {
      qhat = fncAvrQhat(loc_e,tau);
      qL = qhat*0.6*tau;
  }

  res = t14 + 2.0*qL*q15/cg1 ;
    
  return(res);
    
    
}



double Matter::P_z_qq_int(double cg, double cg1, double loc_e, double cg3, double l_fac, double E2)
{
  double t_q1,t_q3,t_q4,t_q6,t_q8,t_q9,t_q12,q_q1,q_q4,q_q6,q_q9,q_q11,qL,tau,res;
    
  if ((cg< cg1/(2.0*E2*E2/cg1+1.0) )) cg = cg1/( 2.0*E2*E2/cg1 + 1.0 );
    
  t_q1 = std::pow(cg1, 2);
  t_q3 = 1.0 - cg1;
  t_q4 = t_q3 * t_q3;
  t_q6 = std::pow(cg, 2);
  t_q8 = 1.0 - cg;
  t_q9 = t_q8 * t_q8;
  t_q12 = t_q1 * cg1 / 6.0 - t_q4 * t_q3 / 6.0 - t_q6 * cg / 6.0 + t_q9 * t_q8 / 6.0;
    
  tau = l_fac;
    
  if ((length - loc_e) < tau) tau = (length - loc_e);
    
  if (loc_e > length) tau = 0.0 ;
 
  // SC  
  //qL = qhat*0.6*tau*profile(loc_e + tau) ;
  if(tau<rounding_error) {
      qL = 0.0;
  } else {
      qhat = fncAvrQhat(loc_e,tau);
      qL = qhat*0.6*tau;
  }

   
  q_q1 = std::log(cg1);
  q_q4 = std::log(1.0 - cg1);
  q_q6 = std::log(cg);
  q_q9 = std::log(1.0 - cg);
  q_q11 = -cg1 + q_q1 / 2.0 - q_q4 / 2.0 + cg - q_q6 / 2.0 + q_q9 / 2.0;
    
  if (q_q11<0.0)
    {
      cerr << "ERROR: medium contribution negative in P_z_gg_int : q_q11 = " << q_q11 << endl;
      throw std::runtime_error("ERROR: medium contribution negative in P_z_gg_int");
    }
    
  res = t_q12*Tf/Ca + 2.0*qL*q_q11/cg3*(Tf*Cf/Ca/Ca);
    
  return(res);
    
}


double Matter::sudakov_Pqg(double g0, double g1, double loc_c, double E)
{
  double sud,g;
  int blurb;
    
  sud = 1.0 ;
    
  if (g1<2.0*g0)
    {
      WARN << " warning: the lower limit of the sudakov > 1/2 upper limit, returning 1 ";
      WARN << " in sudakov_Pquark gluon, g0, g1 = " << g0 << "  " << g1;
      return(sud) ;
    }
  g = 2.0*g0;
    
  sud = exp( -1.0*(Cf/2.0/pi)*sud_val_QG(g0,g,g1, loc_c, E ) );
    
  return(sud);
    
}


double Matter::sud_val_QG(double h0, double h1, double h2, double loc_d, double E1)
{
  double val, h , intg, hL, hR, diff, intg_L, intg_R, t_form, span;
  int blurb;
    
    
  val = 0.0;
    
  h = (h1+h2)/2.0 ;
    
  span = (h2-h1)/h2;
    
  t_form = 2.0*E1/h;
    
  val = alpha_s(h)*sud_z_QG(h0,h, loc_d, t_form,E1);
    
  intg = val*(h2-h1);
    
  hL = (h1 + h)/2.0 ;
    
  t_form = 2.0*E1/hL;
    
  intg_L = alpha_s(hL)*sud_z_QG(h0,hL,loc_d,t_form,E1)*(h - h1) ;
    
  hR = (h + h2)/2.0 ;
    
  t_form = 2.0*E1/hR;
    
  intg_R = alpha_s(hR)*sud_z_QG(h0,hR,loc_d,t_form,E1)*(h2 - h) ;
    
  diff = std::abs( (intg_L + intg_R - intg)/intg ) ;
    
  //	cout << " iline, gap, diff = " << i_line << " " << h2 << " " << h1 << "  " << diff << endl ;
  //	cout << " intg, Left , right = " << intg << " " << intg_L << "  " << intg_R << endl;
    
  if ( (diff>approx )||(span>error ))
    {
      intg = sud_val_QG(h0,h1,h,loc_d, E1) + sud_val_QG(h0,h,h2,loc_d, E1);
    }
    
  //    cout << " returning with intg = " << intg << endl;
    
  return(intg);
    
}


double Matter::sud_z_QG(double cg, double cg1, double loc_e, double l_fac,double E2)
{
    
  double t2,t6,t10,t11,t17, q2, q3, q4, q5,q6,q10,q14, qL, tau, res, z_min;
  int blurb;
    
  z_min = std::sqrt(2)*E_minimum/E2;
    
  if (cg1<2.0*cg)
    {
        
      //        cout << " returning with cg, cg1 = " << cg << "   " <<  cg1 << "    " << E_minimum << "  " << E2 << endl ;
      return(0.0);
    };
    
  t2 = std::pow(cg1, 2);
  t6 = std::log(cg);
  t10 = std::abs(cg - cg1);
  t11 = std::log(t10);
  t17 = -1.0 / t2 * (3.0 * cg1 - 6.0 * cg + 4.0 * t6 * cg1 - 4.0 * t11 * cg1) / 2.0;
    
  //	return(t17);
    
  q2 = 1.0/ cg1;
  q3 = cg * q2;
  q4 = q3 - 1.0;
  q5 = std::abs(q4);
  q6 = std::log(q5);
  q10 = std::log(q3);
  q14 = (q6 + 2.0/cg*cg1 - q10 + 2.0/q4) * q2;
    
    
  tau = l_fac ;
    
  if ((length - loc_e) < tau) tau = (length - loc_e);
    
  if (loc_e > length) tau = 0.0 ;

  // SC  
  //qL = qhat*0.6*tau*profile(loc_e + tau) ;
  if(tau<rounding_error) {
      qL = 0.0;
  } else {
      qhat = fncAvrQhat(loc_e,tau);
      qL = qhat*0.6*tau;
  }


    
  res = t17 + 2.0*qL*q14/cg1 ;
    
  //   cout << " t0 , t , res = " << cg << "  "  << cg1 << "   " << res << endl ;
    
    
  if (q14<0.0)
    {
      cerr << "ERROR: medium contribution negative in sud_z_QG : q14 = " << q14 << endl;
      throw std::runtime_error("ERROR: medium contribution negative in sud_z_QG");
    }
    
  return(res);
    
    
    
}

double Matter::P_z_qg_int(double cg, double cg1, double loc_e, double cg3, double l_fac, double E2 )
{
    
  double t2, t5, t7, t10, t12, q2, q6, q10, tau, qL, res ;
    
    
  if ((cg< cg1/(2.0*E2*E2/cg1+1.0) )) cg = cg1/( 2.0*E2*E2/cg1 + 1.0 );
    
  t2 = std::pow(cg1, 2);
  t5 = std::log(1.0 - cg1);
  t7 = std::pow(cg, 2);
  t10 = std::log(1.0 - cg);
  t12 = -cg1 - t2 / 2.0 - 2.0 * t5 + cg + t7 / 2.0 + 2.0 * t10;
    
  //	return(t12);
    
  q2 = std::log(cg1);
  q6 = std::log(cg);
  q10 = q2 - 2.0 / (cg1 - 1.0) - q6 + 2.0 / (cg - 1.0);
    
  tau = l_fac;
    
  if ((length - loc_e) < tau) tau = (length - loc_e);
    
  if (loc_e > length) tau = 0.0 ;

  // SC
  //qL = qhat*0.6*tau*profile(loc_e + tau) ;
  if(tau<rounding_error) {
      qL = 0.0;
  } else {
      qhat = fncAvrQhat(loc_e,tau);
      qL = qhat*0.6*tau;
  }

   
  res = t12 + 2.0*qL*q10/cg3 ;
    
  return(res);
    
    
    
}


double Matter::alpha_s(double q2)
{
  double a,L2,q24, c_nf;
    
  L2 = std::pow(Lambda_QCD,2);
    
  q24 = q2/4.0;
    
  c_nf = nf ;
    
  if (q24>4.0) {
    c_nf = 4;
  }
    
  if (q24>64.0) {
    c_nf = 5;
  }
    
    
    
  if (q24>L2)
    {
      a = 12.0*pi/(11.0*Nc-2.0*c_nf)/std::log(q24/L2) ;
    }
  else
    {        
      WARN << " alpha too large ";
      a=0.6;        
    }

  return(a);
}

double Matter::profile(double zeta)
{
  double prof;
    
  /*  Modify the next set of lines to get a particular profile */
    
  prof = 1.0;
    
  return(prof);
    
}


////////////////////////////////////////////////////////////////////////////////////////

double Matter::fillQhatTab() {


    double xLoc,yLoc,zLoc,tLoc;
    double vxLoc,vyLoc,vzLoc,gammaLoc,betaLoc;
    double edLoc,sdLoc;
    double tempLoc;
    double flowFactor,qhatLoc;
    int hydro_ctl;
    double lastLength=0.0;

    double tStep = 0.1;

    std::unique_ptr<FluidCellInfo> check_fluid_info_ptr;

    for(int i = 0; i < dimQhatTab; i++) {
        tLoc = tStep*i;

	//if(tLoc<initR0-tStep) { // potential problem of making t^2<z^2
	if(tLoc<initR0) {
            qhatTab1D[i] = 0.0; 
            continue;	    
        }

	xLoc = initRx+(tLoc-initR0)*initVx; 
        yLoc = initRy+(tLoc-initR0)*initVy;
        zLoc = initRz+(tLoc-initR0)*initVz;

//        if(bulkFlag == 1) { // read OSU hydro
//            readhydroinfoshanshan_(&tLoc,&xLoc,&yLoc,&zLoc,&edLoc,&sdLoc,&tempLoc,&vxLoc,&vyLoc,&vzLoc,&hydro_ctl);
//        } else if(bulkFlag == 2) { // read CCNU hydro
//            hydroinfoccnu_(&tLoc, &xLoc, &yLoc, &zLoc, &tempLoc, &vxLoc, &vyLoc, &vzLoc, &hydro_ctl);
//        } else if(bulkFlag == 0) { // static medium
//            vxLoc = 0.0;
//            vyLoc = 0.0;
//            vzLoc = 0.0;
//            hydro_ctl = 0;
//            tempLoc = T;
//        }

	
        if(tLoc*tLoc<zLoc*zLoc) {
	    cout << "Warning 3: " << tLoc << "  " << zLoc << endl;
            cout << "initial: " << initR0 << "  " << initRx << "  " << initRy << "  " << initRz << endl;
            cout << "velocity: " << initVx << "  " << initVy << "  " << initVz << endl;
	}

	GetHydroCellSignal(tLoc, xLoc, yLoc, zLoc, check_fluid_info_ptr);
	VERBOSE(8)<< MAGENTA<<"Temperature from medium = "<<check_fluid_info_ptr->temperature;
	
	tempLoc = check_fluid_info_ptr->temperature;
	sdLoc = check_fluid_info_ptr->entropy_density;
	vxLoc = check_fluid_info_ptr->vx;
	vyLoc = check_fluid_info_ptr->vy;
	vzLoc = check_fluid_info_ptr->vz;
        if(vxLoc*vxLoc+vyLoc*vyLoc+vzLoc*vzLoc>1.0) cout << "wrong flow: " << tLoc << "  " << xLoc << "  " << yLoc << "  " << zLoc << "  " << tempLoc << "  " << vxLoc << "  " << vyLoc << "  " << vzLoc << endl;

	hydro_ctl=0;

        if(hydro_ctl == 0 && tempLoc >= hydro_Tc) { 
            lastLength = tLoc;
            betaLoc = sqrt(vxLoc*vxLoc+vyLoc*vyLoc+vzLoc*vzLoc);
            gammaLoc = 1.0/sqrt(1.0-betaLoc*betaLoc);
            flowFactor = gammaLoc*(1.0-(initVx*vxLoc+initVy*vyLoc+initVz*vzLoc));
            cout << "check flow: " << flowFactor << endl;

            if(qhat0 < 0.0) { // calculate qhat with alphas
                double muD2 = 6.0*pi*alphas*tempLoc*tempLoc;
                // if(initEner > pi*tempLoc) qhatLoc = Ca*alphas*muD2*tempLoc*log(6.0*initEner*tempLoc/muD2);
                // else qhatLoc = Ca*alphas*muD2*tempLoc*log(6.0*pi*tempLoc*tempLoc/muD2);
                // fitted formula from https://arxiv.org/pdf/1503.03313.pdf
                if(initEner > pi*tempLoc) qhatLoc = Ca*50.4864/pi*pow(alphas,2)*pow(tempLoc,3)*log(5.7*initEner*tempLoc/4.0/muD2);
                else qhatLoc = Ca*50.4864/pi*pow(alphas,2)*pow(tempLoc,3)*log(5.7*pi*tempLoc*tempLoc/4.0/muD2);
                qhatLoc = qhatLoc*flowFactor;
                if(qhatLoc<0.0) qhatLoc=0.0;
            } else { // use input qhat
                if(brick_med) qhatLoc = qhat0*0.1973*flowFactor; 
		else qhatLoc = qhat0/96.0*sdLoc*0.1973*flowFactor;  // qhat0 at s = 96fm^-3
            }
        //    cout << "check qhat --  ener, T, qhat: " << initEner << "  " << tempLoc << "  " << qhatLoc << endl;

        } else { // outside the QGP medium
            qhatLoc = 0.0;
        }

        qhatTab1D[i] = qhatLoc/sqrt(2.0); // store qhat value in light cone coordinate         

    }

    for(int i = 0; i < dimQhatTab; i++) { // dim of loc

        double totValue = 0.0;

        for(int j = 0; i+j < dimQhatTab; j++) { // dim of tau_f

            totValue = totValue+qhatTab1D[i+j];             
            qhatTab2D[i][j] = totValue/(j+1);

        }
    }

    //return(lastLength*sqrt(2.0)*5.0); // light cone + GeV unit
    return( (lastLength+initRdotV)/sqrt(2.0)*5.0 ); // light cone + GeV unit
  
}

//////////////////////////////////////////////////////////////////////////////////////

double Matter::fncQhat(double zeta) {

    if(in_vac) return(0.0);

    double tStep = 0.1;
    //int indexZeta = (int)(zeta/sqrt(2.0)/5.0/tStep+0.5); // zeta was in 1/GeV and light cone coordinate
    int indexZeta = (int)((sqrt(2.0)*zeta/5.0-initRdotV)/tStep+0.5); // zeta was in 1/GeV and light cone coordinate

    if(indexZeta >= dimQhatTab) indexZeta = dimQhatTab-1;      
    
    double avrQhat = qhatTab1D[indexZeta]; 
    return(avrQhat);

}


//////////////////////////////////////////////////////////////////////////////////////

double Matter::fncAvrQhat(double zeta, double tau) {

    if(in_vac) return(0.0);

    double tStep = 0.1;
    //int indexZeta = (int)(zeta/sqrt(2.0)/5.0/tStep+0.5); // zeta was in 1/GeV and light cone coordinate
    int indexZeta = (int)((sqrt(2.0)*zeta/5.0-initRdotV)/tStep+0.5); // zeta was in 1/GeV and light cone coordinate
    int indexTau = (int)(tau/sqrt(2.0)/5.0/tStep+0.5); // tau was in 1/GeV and light cone coordinate

    if(indexZeta >= dimQhatTab) indexZeta = dimQhatTab-1;      
    if(indexTau >= dimQhatTab) indexTau = dimQhatTab-1;      
    
    double avrQhat = qhatTab2D[indexZeta][indexTau]; 
    cout << "check qhat: " << indexZeta << "  " << indexTau << "  " << avrQhat << endl;
    return(avrQhat);

}

//////////////////////////////////////////////////////////////////////////////////////

void Matter::flavor(int &CT,int &KATT0,int &KATT2,int &KATT3, unsigned int &max_color, unsigned int &color0, unsigned int &anti_color0, unsigned int &color2, unsigned int &anti_color2, unsigned int &color3, unsigned int &anti_color3){  

  int vb[7]={0};
  int b=0;
  int KATT00=KATT0;
  unsigned int backup_color0=color0;
  unsigned int backup_anti_color0=anti_color0;

  vb[1]=1; 
  vb[2]=2; 
  vb[3]=3; 
  vb[4]=-1; 
  vb[5]=-2; 
  vb[6]=-3;
	  
  if(KATT00==21) {   //.....for gluon
    double R1=16.0; // gg->gg DOF_g
    double R2=0.0;  // gg->qqbar don't consider this channel in MATTER
    double R3=6.0*6*4/9; // gq->gq or gqbar->gqbar flavor*DOF_q*factor 
    double R0=R1+R3;
	   	
    double a=ran0(&NUM1);
	   
    if(a<=R1/R0) { // gg->gg
      CT=1;
      KATT3=21;
      KATT2=21;
      //KATT0=KATT0;
      max_color++;
      color0=backup_color0;
      anti_color0=max_color;
      max_color++;
      color2=anti_color0;
      anti_color2=max_color;
      color3=backup_anti_color0;
      anti_color3=max_color;
    } else { // gq->gq
      CT=3;
      b=floor(ran0(&NUM1)*6+1);
      if(b==7) b=6;
      KATT3=vb[b];
      KATT2=KATT3;
      //KATT0=KATT0;
      if(KATT3>0) { // gq->gq
          max_color++;
          color0=backup_color0;
	  anti_color0=max_color;
	  color2=max_color;
	  anti_color2=0;
          color3=backup_anti_color0;
	  anti_color3=0;
      } else { // gqbar->gqbar	 
          max_color++;
	  color0=max_color;
          anti_color0=backup_anti_color0;
	  color2=0;
	  anti_color2=max_color;
	  color3=0;
          anti_color3=backup_color0;
      }     
    }
  } else { //.....for quark and antiquark (light)
    double R3=16.0; // qg->qg DOF_g
    double R4=4.0*6*4/9; // qq'->qq' scatter with other species
    double R5=1.0*6*4/9; // qq->qq scatter with itself
    double R6=0.0; // qqbar->q'qbar' to other final state species, don't consider in MATTER
    double R7=1.0*6*4/9; // qqbar->qqbar scatter with its anti-particle
    double R8=0.0; // qqbar->gg don't consider in MATTER
    double R00=R3+R4+R5+R7;

    double a=ran0(&NUM1);
    if(a<=R3/R00) { // qg->qg
	CT=13;
	KATT3=21;
	KATT2=21; 
	//KATT0=KATT0;
        if(KATT00>0) { // qg->qg
            max_color++;
            color0=max_color;
            anti_color0=0;
	    max_color++;
            color2=max_color;
            anti_color2=color0;
            color3=max_color;
            anti_color3=backup_color0;
        } else { // qbarg->qbarg	 
            max_color++;
            color0=0;
            anti_color0=max_color;
	    max_color++;
            color2=anti_color0;
            anti_color2=max_color;
            color3=backup_anti_color0;
            anti_color3=max_color;
        }     
    } else if(a<=(R3+R4)/R00) { // qq'->qq'
	CT=4;
	do {
      	    b=floor(ran0(&NUM1)*6+1);
	    if(b==7) b=6;
	    KATT3=vb[b];
	} while (KATT3==KATT0 || KATT3==-KATT0); 
	KATT2=KATT3;
	//KATT0=KATT0;
	if(KATT00>0 && KATT2>0) { // qq->qq
            max_color++;
	    color0=max_color;
	    anti_color0=0;
	    color2=backup_color0;
	    anti_color2=0;
	    color3=max_color;
	    anti_color3=0;
	} else if(KATT00>0 && KATT2<0) { //qqbar->qqbar
	    max_color++;
            color0=max_color;
            anti_color0=0;
            color2=0;
            anti_color2=max_color;
            color3=0;
            anti_color3=backup_color0;
        } else if(KATT00<0 && KATT2>0) { //qbarq->qbarq
            max_color++;
            color0=0;
	    anti_color0=max_color;
	    color2=max_color;
	    anti_color2=0;
	    color3=backup_anti_color0;
	    anti_color3=0;
        } else { //qbarqbar->qbarqbar
            max_color++;
	    color0=0;
	    anti_color0=max_color;
	    color2=0;
	    anti_color2=backup_anti_color0;
	    color3=0;
	    anti_color3=max_color;
        }
    } else if(a<=(R3+R4+R5)/R00) { // scatter with itself
	CT=5;
	KATT3=KATT0;
	KATT2=KATT0;
	//KATT0=KATT0;
	if(KATT00>0) { // qq->qq
            max_color++;
	    color0=max_color;
	    anti_color0=0;
	    color2=backup_color0;
	    anti_color2=0;
	    color3=max_color;
	    anti_color3=0;
         } else { //qbarqbar->qbarqbar
            max_color++;
	    color0=0;
	    anti_color0=max_color;
	    color2=0;
	    anti_color2=backup_anti_color0;
	    color3=0;
	    anti_color3=max_color;
         }
    } else { // scatter with its anti-particle
	CT=7;
	KATT3=-KATT0; 
	KATT2=KATT3;
	//KATT0=KATT0;
	if(KATT00>0) { //qqbar->qqbar
	    max_color++;
            color0=max_color;
            anti_color0=0;
            color2=0;
            anti_color2=max_color;
            color3=0;
            anti_color3=backup_color0;
        } else { //qbarq->qbarq
            max_color++;
            color0=0;
	    anti_color0=max_color;
	    color2=max_color;
	    anti_color2=0;
	    color3=backup_anti_color0;
	    anti_color3=0;
        }
    }	   
  }	
}

void Matter::colljet22(int CT,double temp,double qhat0ud,double v0[4],double p0[4],double p2[4],double p3[4],double p4[4],double &qt){
  //
  //    p0 initial jet momentum, output to final momentum
  //    p2 final thermal momentum,p3 initial termal energy
  //
  //    amss=sqrt(abs(p0(4)**2-p0(1)**2-p0(2)**2-p0(3)**2))
  //
  //************************************************************
  p4[1]=p0[1];
  p4[2]=p0[2];
  p4[3]=p0[3];
  p4[0]=p0[0];	  	  
  //************************************************************	

  //    transform to local comoving frame of the fluid
  //  cout << endl;
  //  cout << "flow  "<< v0[1] << " " << v0[2] << " " << v0[3] << " "<<" Elab " << p0[0] << endl;
  
  trans(v0,p0);
  //  cout << p0[0] << " " << sqrt(qhat0ud) << endl;
  
  //  cout << sqrt(pow(p0[1],2)+pow(p0[2],2)+pow(p0[3],2)) << " " << p0[1] << " " << p0[2] << " " << p0[3] << endl;

  //************************************************************
  trans(v0,p4);
  //************************************************************


  //    sample the medium parton thermal momentum in the comoving frame


  double xw;
  double razim;
  double rcos;
  double rsin;
	  
  double ss;  
  double tmin;
  double tmid;
  double tmax;
	  
  double rant;
  double tt;
	  
  double uu;	  
  double ff=0.0;
  double rank;
	  
  double mmax;
  double msq=0.0;
	  
  double f1;
  double f2;
  
  double p0ex[4]={0.0};
  double vc[4]={0.0};

  //  Initial 4-momentum of jet
  //
  //************************************************************
  p4[1]=p0[1];
  p4[2]=p0[2];
  p4[3]=p0[3];
  p4[0]=p0[0];	  	  
  //************************************************************	  

  int ic=0;

  do
    {
      do{	  
	xw=15.0*ran0(&NUM1);
	razim=2.0*pi*ran0(&NUM1);
	rcos=1.0-2.0*ran0(&NUM1);
	rsin=sqrt(1.0-rcos*rcos);
	//
	p2[0]=xw*temp;
	p2[3]=p2[0]*rcos;
	p2[1]=p2[0]*rsin*cos(razim);
	p2[2]=p2[0]*rsin*sin(razim);
	  
	f1=pow(xw,3 )/(exp(xw)-1)/1.4215;
	f2=pow(xw,3)/(exp(xw)+1)/1.2845;
	//
	//    cms energy
	//
	ss=2.0*(p0[0]*p2[0]-p0[1]*p2[1]-p0[2]*p2[2]-p0[3]*p2[3]);
	  
	//	if(ss.lt.2.d0*qhat0ud) goto 14

	tmin=qhat0ud;
	tmid=ss/2.0;
	tmax=ss-qhat0ud;
	  
	//    use (s^2+u^2)/(t+qhat0ud)^2 as scattering cross section in the
	//
	rant=ran0(&NUM1);
	tt=rant*ss;	  

	//		ic+=1;
	//		cout << p0[0] << "  " << p2[0] <<  endl;
	//		cout << tt << "  " << ss <<  "" << qhat0ud <<endl;
	//		cout << ic << endl;

      }while((tt<qhat0ud) || (tt>(ss-qhat0ud))); 

      uu=ss-tt;	  
	  
      if(CT==1)
	{	
	  ff=f1;	  
	  mmax=4.0/pow(ss,2)*(3.0-tmin*(ss-tmin)/pow(ss,2)+(ss-tmin)*ss/pow(tmin,2)+tmin*ss/pow((ss-tmin),2));
	  msq=pow((1.0/p0[0]/p2[0]/2.0),2)*(3.0-tt*uu/pow(ss,2)+uu*ss/pow(tt,2)+tt*ss/pow(uu,2))/mmax;
	}

	
      if(CT==2)
	{
	  ff=f1;	  
	  mmax=4.0/pow(ss,2)*(4.0/9.0*(pow(tmin,2)+pow((ss-tmin),2))/tmin/(ss-tmin)-(pow(tmin,2)+pow((ss-tmin),2))/pow(ss,2));
	  msq=pow((1.0/p0[0]/p2[0]/2.0),2)*(4.0/9.0*(pow(tt,2)+pow(uu,2))/tt/uu-(pow(tt,2)+pow(uu,2))/pow(ss,2))/(mmax+4.0);
	}

	
      if(CT==3)
	{
	  ff=f2;	  
	  if(((pow(ss,2)+pow((ss-tmin),2))/pow(tmin,2)+4.0/9.0*(pow(ss,2)+pow((ss-tmin),2))/ss/(ss-tmin))>((pow(ss,2)+pow((ss-tmax),2)/pow(tmax,2)+4.0/9.0*(pow(ss,2)+pow((ss-tmax),2))/ss/(ss-tmax))))
	    {
	      mmax=4.0/pow(ss,2)*((pow(ss,2)+pow((ss-tmin),2))/pow(tmin,2)+4.0/9.0*(pow(ss,2)+pow((ss-tmin),2))/ss/(ss-tmin));
	    }
	  else
	    {	  
	      mmax=4.0/pow(ss,2)*((pow(ss,2)+pow((ss-tmax),2))/pow(tmax,2)+4.0/9.0*(pow(ss,2)+pow((ss-tmax),2))/ss/(ss-tmax));
	    }
	  //
	  msq=pow((1.0/p0[0]/p2[0]/2.0),2)*((pow(ss,2)+pow(uu,2))/pow(tt,2)+4.0/9.0*(pow(ss,2)+pow(uu,2))/ss/uu)/mmax;
	}

	
      if(CT==13)
	{
	  ff=f1;
	  
	  if(((pow(ss,2)+pow((ss-tmin),2))/pow(tmin,2)+4.0/9.0*(pow(ss,2)+pow((ss-tmin),2))/ss/(ss-tmin))>((pow(ss,2)+pow((ss-tmax),2)/pow(tmax,2)+4.0/9.0*(pow(ss,2)+pow((ss-tmax),2))/ss/(ss-tmax))))
	    {
	      mmax=4.0/pow(ss,2)*((pow(ss,2)+pow((ss-tmin),2))/pow(tmin,2)+4.0/9.0*(pow(ss,2)+pow((ss-tmin),2))/ss/(ss-tmin));
	    }
	  else 
	    {
	      mmax=4.0/pow(ss,2)*((pow(ss,2)+pow((ss-tmax),2))/pow(tmax,2)+4.0/9.0*(pow(ss,2)+pow((ss-tmax),2))/ss/(ss-tmax));
	    }
	  //
	  msq=pow((1.0/p0[0]/p2[0]/2.0),2)*((pow(ss,2)+pow(uu,2))/pow(tt,2)+4.0/9.0*(pow(ss,2)+pow(uu,2))/ss/uu)/mmax;
	}

	
      if(CT==4)
	{
	  ff=f2;	  
	  mmax=4.0/pow(ss,2)*(4.0/9.0*(pow(ss,2)+pow((ss-tmin),2))/pow(tmin,2));
	  msq=pow((1.0/p0[0]/p2[0]/2.0),2)*(4.0/9.0*(pow(ss,2)+pow(uu,2))/pow(tt,2))/mmax;
	}

	
      if(CT==5)
	{
	  ff=f2;	  
	  mmax=4.0/pow(ss,2)*(4.0/9.0*(pow(ss,2)+pow((ss-tmin),2))/pow(tmin,2)+(pow(ss,2)+pow(tmin,2))/pow((ss-tmin),2)-2.0/3.0*pow(ss,2)/tmin/(ss-tmin));
	  msq=pow((1.0/p0[0]/p2[0]/2.0),2)*(4.0/9.0*((pow(ss,2)+pow(uu,2))/pow(tt,2)+(pow(ss,2)+pow(tt,2))/pow(uu,2)-2.0/3.0*pow(ss,2)/tt/uu))/mmax;	  
	}

	
      if(CT==6)
	{
	  ff=f2;	  
	  mmax=4.0/pow(ss,2)*(4.0/9.0*(pow(tmin,2)+pow((ss-tmin),2))/pow(ss,2));
	  msq=pow((1.0/p0[0]/p2[0]/2.0),2)*(4.0/9.0*(pow(tt,2)+pow(uu,2))/pow(ss,2))/(mmax+0.5);
	}

	
      if(CT==7)
	{
	  ff=f2;	  
	  mmax=4.0/pow(ss,2)*(4.0/9.0*(pow(ss,2)+pow((ss-tmin),2))/pow(tmin,2)+(pow(tmin,2)+pow((ss-tmin),2))/pow(ss,2)+2.0/3.0*pow((ss-tmin),2)/ss/tmin);
	  msq=(pow((1.0/p0[0]/p2[0]/2.0),2)*(4.0/9.0*(((pow(ss,2)+pow(uu,2))/pow(tt,2))+(pow(tt,2)+pow(uu,2))/pow(ss,2)+2.0/3.0*pow(uu,2)/ss/tt)))/mmax;	  
	}

	
      if(CT==8)
	{
	  ff=f2;	 
	  mmax=4.0/pow(ss,2)*(4.0/9.0*(pow(tmin,2)+pow((ss-tmin),2))/tmin/(ss-tmin)-(pow(tmin,2)+pow((ss-tmin),2))/pow(ss,2));
	  msq=pow((1.0/p0[0]/p2[0]/2.0),2)*(4.0/9.0*(pow(tt,2)+pow(uu,2))/tt/uu-(pow(tt,2)+pow(uu,2))/pow(ss,2))/(mmax+4.0);	  
	}
	
      rank=ran0(&NUM1);
    }while(rank>(msq*ff));
	
  //
  p3[1]=p2[1]; 
  p3[2]=p2[2];
  p3[3]=p2[3];
  p3[0]=p2[0];

  //    velocity of the center-of-mass
  //
  vc[1]=(p0[1]+p2[1])/(p0[0]+p2[0]);
  vc[2]=(p0[2]+p2[2])/(p0[0]+p2[0]);
  vc[3]=(p0[3]+p2[3])/(p0[0]+p2[0]);
  //
  //    transform into the cms frame
  //
  trans(vc,p0);
  trans(vc,p2);
  //
  //    cm momentum
  //
  double pcm=p2[0];
  //
  //    sample transverse momentum transfer with respect to jet momentum
  //    in cm frame
  //
  double ranp=2.0*pi*ran0(&NUM1);
  //
  //    transverse momentum transfer
  //
  qt=sqrt(pow(pcm,2)-pow((tt/2.0/pcm-pcm),2));
  double qx=qt*cos(ranp);
  double qy=qt*sin(ranp);

  //
  //    longitudinal momentum transfer
  //
  double qpar=tt/2.0/pcm;
  //
  //    qt is perpendicular to pcm, need to rotate back to the cm frame
  //
  double upt=sqrt(p2[1]*p2[1]+p2[2]*p2[2])/p2[0];
  double upx=p2[1]/p2[0];
  double upy=p2[2]/p2[0];
  double upz=p2[3]/p2[0];
  //
  //    momentum after collision in cm frame
  //
  p2[1]=p2[1]-qpar*upx;
  p2[2]=p2[2]-qpar*upy;
  if(upt!=0.0) 
    {
      p2[1]=p2[1]+(upz*upx*qy+upy*qx)/upt;
      p2[2]=p2[2]+(upz*upy*qy-upx*qx)/upt;
    }
  p2[3]=p2[3]-qpar*upz-upt*qy;

  p0[1]=-p2[1];
  p0[2]=-p2[2];
  p0[3]=-p2[3];
  //
  //    transform from cm back to the comoving frame
  //
  transback(vc,p2);
  transback(vc,p0);

  //************************************************************
  //
  //     calculate qt in the rest frame of medium
  //
  //  if(p0[4]>p2[4])
  //	{
  rotate(p4[1],p4[2],p4[3],p0,1);
  qt=sqrt(pow(p0[1],2)+pow(p0[2],2));
  rotate(p4[1],p4[2],p4[3],p0,-1);
  //	}
  //  else
  //	{
  //	  rotate(p4[1],p4[2],p4[3],p2,1);
  //	  qt=sqrt(pow(p2[1],2)+pow(p2[2],2));
  //	  rotate(p4[1],p4[2],p4[3],p2,-1);
  //	}
  //************************************************************	  
	  
	  
	  
  //
  //    transform from comoving frame to the lab frame
  //
  transback(v0,p2);
  transback(v0,p0);
  transback(v0,p3);
	  
  //************************************************************
  transback(v0,p4);
  //************************************************************	  
	  
}

void Matter::trans(double v[4],double p[4]){	
  double vv=sqrt(v[1]*v[1]+v[2]*v[2]+v[3]*v[3]);	
  double ga=1.0/sqrt(1.0-vv*vv);
  double ppar=p[1]*v[1]+p[2]*v[2]+p[3]*v[3];
  double gavv=(ppar*ga/(1.0+ga)-p[0])*ga;
  p[0]=ga*(p[0]-ppar);
  p[1]=p[1]+v[1]*gavv;
  p[2]=p[2]+v[2]*gavv;
  p[3]=p[3]+v[3]*gavv;
}

void Matter::transback(double v[4],double p[4]){
  double vv=sqrt(v[1]*v[1]+v[2]*v[2]+v[3]*v[3]);
  double ga=1.0/sqrt(1.0-vv*vv); 
  double ppar=p[1]*v[1]+p[2]*v[2]+p[3]*v[3];
  double gavv=(-ppar*ga/(1.0+ga)-p[0])*ga;
  p[0]=ga*(p[0]+ppar);
  p[1]=p[1]-v[1]*gavv;
  p[2]=p[2]-v[2]*gavv;
  p[3]=p[3]-v[3]*gavv;
}

void Matter::rotate(double px,double py,double pz,double pr[4],int icc){
  //     input:  (px,py,pz), (wx,wy,wz), argument (i)
  //     output: new (wx,wy,wz)
  //     if i=1, turn (wx,wy,wz) in the direction (px,py,pz)=>(0,0,E)
  //     if i=-1, turn (wx,wy,wz) in the direction (0,0,E)=>(px,py,pz)

	   
  double wx,wy,wz,E,pt,w,cosa,sina,cosb,sinb;
  double wx1,wy1,wz1;	   	   

  wx=pr[1];
  wy=pr[2];
  wz=pr[3];

  E=sqrt(px*px+py*py+pz*pz);
  pt=sqrt(px*px+py*py);

  w=sqrt(wx*wx+wy*wy+wz*wz);

  if(pt==0)
    {
      cosa=1;
      sina=0;
    } 
  else
    {
      cosa=px/pt;
      sina=py/pt;
    }

  cosb=pz/E;
  sinb=pt/E;

  if(icc==1)
    { 
      wx1=wx*cosb*cosa+wy*cosb*sina-wz*sinb;
      wy1=-wx*sina+wy*cosa;
      wz1=wx*sinb*cosa+wy*sinb*sina+wz*cosb;
    }  

  else
    {
      wx1=wx*cosa*cosb-wy*sina+wz*cosa*sinb;
      wy1=wx*sina*cosb+wy*cosa+wz*sina*sinb;
      wz1=-wx*sinb+wz*cosb;
    }

  wx=wx1;
  wy=wy1;
  wz=wz1;

  pr[1]=wx;
  pr[2]=wy;
  pr[3]=wz;      

  //  pr[0]=sqrt(pr[1]*pr[1]+pr[2]*pr[2]+pr[3]*pr[3]);

}


float Matter::ran0(long *idum)

{
  const int    IM1=2147483563;
  const int    IM2=2147483399;
  const double AM=(1.0/IM1);
  const int    IMM1=(IM1-1);
  const int    IA1=40014;
  const int    IA2=40692;
  const int    IQ1=53668;
  const int    IQ2=52774;
  const int    IR1=12211;
  const int    IR2=3791;
  const int    NTAB=32;
  const int    NDIV=(1+IMM1/NTAB);
  const double EPS=1.2e-7;
  const double RNMX=(1.0-EPS);

  int j;
  long k;
  static long idum2=123456789;
  static long iy=0;
  static long iv[NTAB];
  float temp;

  if (*idum <= 0) { 
    if (-(*idum) < 1) *idum=1; 
    else *idum = -(*idum);
    for (j=NTAB+7;j>=0;j--) { 
      k=(*idum)/IQ1;
      *idum=IA1*(*idum-k*IQ1)-k*IR1;
      if (*idum < 0) *idum += IM1;
      if (j < NTAB) iv[j] = *idum;
    }
    iy=iv[0];
  }
  k=(*idum)/IQ1; 
  *idum=IA1*(*idum-k*IQ1)-k*IR1; 
  if (*idum < 0) *idum += IM1; 
  k=idum2/IQ2;
  idum2=IA2*(idum2-k*IQ2)-k*IR2; 
  if (idum2 < 0) idum2 += IM2;
  j=iy/NDIV; 
  iy=iv[j]-idum2; 
  iv[j] = *idum; 
  if (iy < 1) iy += IMM1;
  if ((temp=AM*iy) > RNMX) return RNMX; 
  else return temp;
}
	

//////////////////////////////////////////////////////////////////////////////////////

double Matter::solve_alphas(double var_qhat, double var_ener, double var_temp) {

    double preFactor=42.0*Ca*zeta3/pi;
    double solution=sqrt(var_qhat/preFactor/pow(var_temp,3)/log(5.7*max(var_ener,2.0*pi*var_temp)/24/pi/0.2/var_temp));
    double fnc_value,fnc_derivative;
    fnc_value=fnc0_alphas(solution,var_qhat,var_ener,var_temp);
    fnc_derivative=fnc0_derivative_alphas(solution,var_qhat,var_ener,var_temp);

    //cout << "initial guess: " << solution << "  " << fnc_value << endl;

    while(fabs(fnc_value/var_qhat)>0.001) {
    
	solution=solution-fnc_value/fnc_derivative;
        fnc_value=fnc0_alphas(solution,var_qhat,var_ener,var_temp);
        fnc_derivative=fnc0_derivative_alphas(solution,var_qhat,var_ener,var_temp);

        //cout << "loop: " << solution << "  " << fnc_value << endl;
    }

    return(solution);
    
}

double Matter::fnc0_alphas(double var_alphas, double var_qhat, double var_ener, double var_temp) {
   
    double preFactor=42.0*Ca*zeta3/pi;
    return(preFactor*var_alphas*var_alphas*pow(var_temp,3)*log(5.7*max(var_ener,2.0*pi*var_temp)/24/pi/var_alphas/var_temp)-var_qhat);

}

double Matter::fnc0_derivative_alphas(double var_alphas, double var_qhat, double var_ener, double var_temp) {
   
    double preFactor=42.0*Ca*zeta3/pi;
    return(preFactor*pow(var_temp,3)*(2.0*var_alphas*log(5.7*max(var_ener,2.0*pi*var_temp)/24/pi/var_alphas/var_temp)-var_alphas));

}<|MERGE_RESOLUTION|>--- conflicted
+++ resolved
@@ -202,11 +202,7 @@
   for (int i=0;i<pIn.size();i++)
   {
 
-<<<<<<< HEAD
       //cout << "MATTER -- status: " << pIn[i].pstat() << "  energy: " << pIn[i].e() << " color: " << pIn[i].color() << "  " << pIn[i].anti_color() << "  clock: " << time << endl;
-=======
-      cout << "MATTER -- status: " << pIn[i].pstat() << "  energy: " << pIn[i].e() << "  r: " << pIn[i].x_in().comp(0) << "  "  << pIn[i].x_in().comp(1) << "  " << pIn[i].x_in().comp(2) << "  " << pIn[i].x_in().comp(3) << "  " << " color: " << pIn[i].color() << "  " << pIn[i].anti_color() << "  clock: " << time << endl;
->>>>>>> afdf7ea6
 
 
       velocity[0] = 1.0;
@@ -278,7 +274,6 @@
           }
 	  
           //tQ2 = generate_vac_t(pIn[i].pid(), pIn[i].nu(), QS/2.0, pIn[i].e()*pIn[i].e() ,zeta , iSplit);
-<<<<<<< HEAD
 
 	  // SC:  
           double pT2 = pIn[i].p(1)*pIn[i].p(1)+pIn[i].p(2)*pIn[i].p(2);
@@ -292,23 +287,7 @@
     	      tQ2 = generate_vac_t(pIn[i].pid(), pIn[i].nu(), QS/2.0, max_vir, zeta, iSplit);
     	  }
 
-=======
-
-	  // SC:  
-          double pT2 = pIn[i].p(1)*pIn[i].p(1)+pIn[i].p(2)*pIn[i].p(2);
-	  double max_vir;
-	  if(vir_factor<0.0) max_vir = pIn[i].e()*pIn[i].e();
-	  else max_vir = pT2 * vir_factor;
-
-          cout << "check03   " << max_vir << "  " << QS << "  " << zeta << "  " << pIn[i].nu() << endl;
-          if(max_vir<=QS) {
-	      tQ2 = 0.0;
-          } else {
-    	      tQ2 = generate_vac_t(pIn[i].pid(), pIn[i].nu(), QS/2.0, max_vir, zeta, iSplit);
-    	  }
-
-          cout << "check01" << endl;
->>>>>>> afdf7ea6
+
           // KK:
           //pIn[i].set_jet_v(velocity); // SC: take out to the front
           pIn[i].set_t(tQ2); // Also resets momentum!
@@ -386,11 +365,8 @@
       if(Q0<1.0) Q0=1.0;
 
       //if (pIn[i].t() > QS + rounding_error)
-<<<<<<< HEAD
+
       if (pIn[i].t() > Q0*Q0 + rounding_error || ((!in_vac) && now_temp<=T0 && pIn[i].t() > QS*QS + rounding_error))
-=======
-      if (pIn[i].t() > Q0*Q0 + rounding_error || ((!in_vac) && now_temp<=T0 && pIn[i].t()>QS*QS))
->>>>>>> afdf7ea6
       { //
           double decayTime = pIn[i].mean_form_time()  ;
 	    
@@ -405,11 +381,7 @@
           if (splitTime<Time)
           {
 
-<<<<<<< HEAD
               //cout << "SPLIT in MATTER" << endl;
-=======
-              cout << "SPLIT in MATTER" << endl;
->>>>>>> afdf7ea6
     
               // SC: add elastic scattering that generates recoiled and back-reaction partons
               double el_dt=0.1;
@@ -451,12 +423,9 @@
                   recordE0=pc0[0];
 
 		  
-<<<<<<< HEAD
+
 	  	  GetHydroCellSignal(el_time, el_rx, el_ry, el_rz, check_fluid_info_ptr);
-=======
-                  if(el_time*el_time<el_rz*el_rz) cout << "Warning 2: " << el_time << "  " << el_rz << endl;
-	  	  //GetHydroCellSignal(el_time, el_rx, el_ry, el_rz, check_fluid_info_ptr);
->>>>>>> afdf7ea6
+
                	  VERBOSE(8)<<MAGENTA<<"Temperature from medium = "<<check_fluid_info_ptr->temperature;
                	 	
                	  tempLoc = check_fluid_info_ptr->temperature;
@@ -558,12 +527,7 @@
                       int iout;
 		      double ft;
 
-<<<<<<< HEAD
-=======
-		      cout << "recoil: " << pc2[0] << endl;
-		      cout << "back-reaction: " << pc3[0] << endl;
-
->>>>>>> afdf7ea6
+
                       pOut.push_back(Parton(0,pid2,0,pc2,el_vertex)); // recoiled
                       iout = pOut.size()-1;
                       pOut[iout].set_jet_v(velocity_jet); // use initial jet velocity
@@ -832,13 +796,6 @@
 
               pOut.push_back(Parton(0,pid_a,0,newp,newx));
               int iout = pOut.size()-1;
-                  
-<<<<<<< HEAD
-              pOut.push_back(Parton(0,pid_a,0,newp,newx));
-              int iout = pOut.size()-1;
-                  
-=======
->>>>>>> afdf7ea6
               pOut[iout].set_jet_v(velocity_jet); // use initial jet velocity
               pOut[iout].set_mean_form_time();
               double ft = generate_L (pOut[iout].mean_form_time());
@@ -879,13 +836,7 @@
                   newx[j] = pIn[i].x_in().comp(j) + (time - pIn[i].x_in().comp(0))*velocity[j]/velocityMod;
               }
 	      
-<<<<<<< HEAD
               pOut.push_back(Parton(0,pid_b,0,newp,newx));
-=======
-              cout << "check daugther 2: " << newp[0] << endl;
-
-	      pOut.push_back(Parton(0,pid_b,0,newp,newx));
->>>>>>> afdf7ea6
               iout = pOut.size()-1;
               pOut[iout].set_jet_v(velocity_jet); // use initial jet velocity
               pOut[iout].set_mean_form_time();
