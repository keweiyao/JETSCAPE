// -----------------------------------------
// JetScape (modular/task) based framework
// Intial Design: Joern Putschke (2017)
//                (Wayne State University)
// Overwritten: Abhijit Majumder (2017)
//                (Wayne State University)
// -----------------------------------------
// License and Doxygen-like Documentation to be added ...

// quick and dirty test class implementation for Eloss modules ...
// can be used as a user template ...

#include "ElossModulesTestMatter.h"
#include "JetScapeLogger.h"
#include "JetScapeXML.h"
#include <string>

//#include "../3rdparty/MATTER/sudakovs.cpp"
//#include "../3rdparty/MATTER/generators.cpp"
//#include "../3rdparty/MATTER/matter_profile.cpp"
//#include "../3rdparty/MATTER/corrector.cpp"


#include "tinyxml2.h"
#include<iostream>

#include "fluid_dynamics.h"

#define MAGENTA "\033[35m"

using namespace Jetscape;

const double QS = 1.0 ;

Matter::Matter()
{
  SetId("Matter");
  VERBOSE(8);
}

Matter::~Matter()
{
  VERBOSE(8);
}

void Matter::Init()
{
  INFO<<"Intialize Matter ...";

  // Redundant (get this from Base) quick fix here for now
  tinyxml2::XMLElement *eloss= JetScapeXML::Instance()->GetXMLRoot()->FirstChildElement("Eloss" );  
  tinyxml2::XMLElement *matter=eloss->FirstChildElement("Matter");
 
  if (matter) {   
    string s = matter->FirstChildElement( "name" )->GetText();
    JSDEBUG << s << " to be initializied ...";

    double m_qhat=-99.99;
    matter->FirstChildElement("qhat")->QueryDoubleText(&m_qhat);
    SetQhat(m_qhat);
    qhat = GetQhat()/fmToGeVinv ;
    JSDEBUG  << s << " with qhat = "<<GetQhat();
      
  }
  else {
    WARN << " : Matter not properly initialized in XML file ...";
    throw std::runtime_error("Matter not properly initialized in XML file ...");
  }

  // Initialize random number distribution
  ZeroOneDistribution = uniform_real_distribution<double> { 0.0, 1.0 };
}


void Matter::WriteTask(weak_ptr<JetScapeWriter> w)
{
  VERBOSE(8);
  w.lock()->WriteComment("ElossModule Parton List: "+GetId());
  w.lock()->WriteComment("Energy loss to be implemented accordingly ...");
}

void Matter::DoEnergyLoss(double deltaT, double time, double Q2, vector<Parton>& pIn, vector<Parton>& pOut)
{

  double z=0.5;
  double blurb,zeta,tQ2 ;
  int iSplit,pid_a,pid_b;
    unsigned int max_color, min_color, min_anti_color;
  double velocity[4],xStart[4];

  VERBOSESHOWER(8)<< MAGENTA << "SentInPartons Signal received : "<<deltaT<<" "<<Q2<<" "<<&pIn;
      
  // FluidCellInfo* check_fluid_info_ptr = new FluidCellInfo;
  // VERBOSE(8)<< MAGENTA<<"Temperature from Brick (Signal) = "<<check_fluid_info_ptr->temperature;
  // delete check_fluid_info_ptr;
  std::unique_ptr<FluidCellInfo> check_fluid_info_ptr;
  GetHydroCellSignal(1, 1.0, 1.0, 0.0, check_fluid_info_ptr);      

  double rNum;
        
  double delT = deltaT;
  double Time = time*fmToGeVinv;
  double deltaTime = delT*fmToGeVinv;
    
  JSDEBUG << " the time in fm is " << time << " The time in GeV-1 is " << Time ;
  JSDEBUG << "pid = " << pIn[0].pid() << " E = " << pIn[0].e() << " px = " << pIn[0].p(1) << " py = " << pIn[0].p(2) << "  pz = " << pIn[0].p(3) << " virtuality = " << pIn[0].t() << " form_time in fm = " << pIn[0].form_time()/fmToGeVinv ;
  JSDEBUG << " color = " << pIn[0].color() << " anti-color = " << pIn[0].anti_color();
    
<<<<<<< HEAD
    
    //JSDEBUG << " For MATTER, the qhat in GeV^-3 = " << qhat ;
=======
    //DEBUG << " For MATTER, the qhat in GeV^-3 = " << qhat ;
>>>>>>> 5e409b8c
    
  for (int i=0;i<pIn.size();i++)
  {
      velocity[0] = 1.0;
      for(int j=1;j<=3;j++)
      {
          velocity[j] = pIn[i].p(j)/pIn[i].e();
      }
          
      double velocityMod = std::sqrt(std::pow(velocity[1],2) + std::pow(velocity[2],2) + std::pow(velocity[3],2));
          
      for(int j=0;j<=3;j++)
      {
          xStart[j] = pIn[i].x_in().comp(j) ;
          //+ velocity[j]*delT;
      }
	  
      length = 5.0*fmToGeVinv; /// length in GeV-1 will have to changed for hydro
                    
      zeta = ( xStart[0] + std::sqrt( xStart[1]*xStart[1] + xStart[2]*xStart[2] + xStart[3]*xStart[3] )  )/std::sqrt(2);
    
      int pid = pIn[i].pid();
          
      if (pIn[i].form_time()<0.0) /// A parton without a virtuality or formation time, must set...
      {
          iSplit = 0;
          if (pIn[i].pid()==gid)
          {
              JSDEBUG << " parton is a gluon ";
              iSplit = 1;
          }
          else
          {
              JSDEBUG << " parton is a quark ";
          }
	    
          tQ2 = generate_vac_t(pIn[i].pid(), pIn[i].nu(), QS/2.0, pIn[i].e()*pIn[i].e() ,zeta , iSplit);
            	    
          // KK:
          pIn[i].set_jet_v(velocity);
          pIn[i].set_t(tQ2); // Also resets momentum!
          pIn[i].set_mean_form_time();
          double ft = generate_L (pIn[i].mean_form_time() ) ;
          pIn[i].set_form_time(ft);
          
          unsigned int color=0, anti_color=0;
          std::uniform_int_distribution<short> uni(102,103);
          
          if ( pIn[i].pid()>0 )
          {
             // color = uni(*get_mt19937_generator());
              color = 101;
          }
          pIn[i].set_color(color);
          if ( (pIn[i].pid()<0)||(pIn[i].pid()==21) )
          {
              anti_color = uni(*get_mt19937_generator());
          }
          pIn[i].set_anti_color(anti_color);
          
          max_color = color;
          
          if (anti_color > color) max_color = anti_color ;
          
          min_color = color;
          
          min_anti_color = anti_color;
          
          pIn[i].set_max_color(max_color);
          pIn[i].set_min_color(min_color);
          pIn[i].set_min_anti_color(min_anti_color);
          
            
          //JSDEBUG:
          JSDEBUG ;
          JSDEBUG << " ***************************************************************************** " ;
          JSDEBUG<< " ID = " << pIn[i].pid() << " Color = " << pIn[i].color() << " Anti-Color = " << pIn[i].anti_color() ;
          JSDEBUG << " E = " << pIn[i].e() << " px = " << pIn[i].px() << " py = " << pIn[i].py() << " pz = " << pIn[i].pz() ;
          JSDEBUG << " *  New generated virtuality = " << tQ2 << " Mean formation time = " << pIn[i].mean_form_time()/fmToGeVinv;
          JSDEBUG << " *  set new formation time to " << pIn[i].form_time()/fmToGeVinv ;
          JSDEBUG << " * Maximum allowed virtuality = " << pIn[i].e()*pIn[i].e() << "   Minimum Virtuality = " << QS;
          JSDEBUG << " * Qhat = " << qhat << "  Length = "  << length ;
          JSDEBUG << " * Jet velocity = " << pIn[i].jet_v().comp(0) << " " << pIn[i].jet_v().comp(1) << "  " << pIn[i].jet_v().comp(2) << "  " << pIn[i].jet_v().comp(3);
          JSDEBUG << " * reset location of parton formation = "<< pIn[i].x_in().t() << "  " << pIn[i].x_in().x() << "  " << pIn[i].x_in().y() << "  " << pIn[i].x_in().z();
          JSDEBUG << " ***************************************************************************** " ;
          JSDEBUG ;
          // end DEBUG:
 
          
      }
          
      if (pIn[i].t() > QS + rounding_error)
      { //
          double decayTime = pIn[i].mean_form_time()  ;
	    
          //JSDEBUG << "  deltaT = " << deltaT;
          //JSDEBUG << " parton origin time = " << pIn[i].x_in().t()/fmToGeVinv << " parton formation time = " << pIn[i].form_time()/fmToGeVinv;
          // JSDEBUG << " parton id " << pIn[i].pid() << " parton virtuality = " << pIn[i].t();
          //JSDEBUG << " parton momentum " << pIn[i].e() << "  " << pIn[i].px() << "  " << pIn[i].py() << "  " << pIn[i].pz();
	    
          double splitTime = pIn[i].form_time() + pIn[i].x_in().t() ;
<<<<<<< HEAD
          JSDEBUG << " splitTime = " << splitTime/fmToGeVinv;
	  
          if (splitTime<Time)
=======
          // DEBUG << " splitTime = " << splitTime/fmToGeVinv;
          
	  if (splitTime<Time)
>>>>>>> 5e409b8c
          {
              // do split
              double t_used = pIn[i].t();
              if (t_used<QS)  t_used = QS;
              double tau_form = 2.0*pIn[i].nu()/t_used;
              double z_low = QS/t_used/2.0 ;
              double z_hi = 1.0 - z_low;
              
              if (pid==gid)
              { // gluon
                  double val1 = P_z_gg_int(z_low, z_hi, zeta, t_used, tau_form,pIn[i].nu() );
                  double val2 = nf*P_z_qq_int(z_low, z_hi, zeta, t_used, tau_form,pIn[i].nu() );
                    
                  if ( val1<0.0 || val2<0.0 )
                  {
                      cerr << " minus log of sudakov negative val1 , val2 = " << val1 << "  " << val2 << endl;
                      throw std::runtime_error("minus log of sudakov negative");
                      // cin >> blurb ;
                  }
                  
                  double ratio = val1/(val1+val2);
                  double r = ZeroOneDistribution(*get_mt19937_generator());
                  if (r>ratio)
                  { // qqbar
		  
                      double r2 = ZeroOneDistribution(*get_mt19937_generator());
		  
                      // assign flavors
                      if (r2>0.6666)
                      {
                          pid_a = uid ;
                          pid_b = -1*uid ;
                      }
                      else if ( r2 > 0.3333 )
                      {
                          pid_a = did ;
                          pid_b = -1*did ;

                      }
                      else
                      {
                          pid_a = sid;
                          pid_b = -1*sid;
                      }
                      iSplit = 2;
                  }
                  else
                  { // gg
                      pid_a = gid ;
                      pid_b = gid ;
                      iSplit = 1;
                  }
              }
              else
              { // we had a quark
                  pid_a = pid ;
                  pid_b = gid ;
                  iSplit = 0;
              }
              int ifcounter = 0;
              double l_perp2 = 0.0;
              // daughter virtualities
              double tQd1 = QS;
              double tQd2 = QS;
              
              
              //set color of daughters here
              unsigned int d1_col, d1_acol, d2_col, d2_acol, color, anti_color;
              //std::uniform_int_distribution<short> uni(101,103);
              //color = pIn[i].color();
              max_color = pIn[i].max_color();
              //if (pIn[i].anti_color()>maxcolor) color = pIn[i].anti_color();
              JSDEBUG << " old max color = " << max_color;
              max_color++;
              color = max_color;
              anti_color = max_color;
              pIn[i].set_max_color(max_color);
              JSDEBUG << " new color = " << color;
              
              if (iSplit==1)///< gluon splits into two gluons
              {
                  d1_col = pIn[i].color();
                  d2_col = color;
                  d1_acol = anti_color;
                  d2_acol = pIn[i].anti_color();
              }
              else if (iSplit==0) ///< (anti-)quark splits into (anti-)quark + gluon
              {
                  if (pIn[i].pid()>0)
                  {
                      d1_col = color;
                      d1_acol = 0;
                      d2_col = pIn[i].color();
                      d2_acol = anti_color;
                  }
                  else
                  {
                      d1_col = 0; /// < gluon splits into quark anti-quark
                      d1_acol = anti_color;
                      d2_col = color;
                      d2_acol = pIn[i].anti_color();
                  }
              }
              else if (iSplit==2)
              {
                  d1_col = pIn[i].color();
                  d1_acol = 0;
                  d2_acol = pIn[i].anti_color();
                  d2_col = 0;
              }
              else
              {
                 throw std::runtime_error("error in iSplit");
              }

              
<<<<<<< HEAD
              JSDEBUG << " d1_col = " << d1_col << " d1_acol = " << d1_acol << " d2_col = " << d2_col << " d2_acol = " << d2_acol;
              
=======
              DEBUG << " d1_col = " << d1_col << " d1_acol = " << d1_acol << " d2_col = " << d2_col << " d2_acol = " << d2_acol;
>>>>>>> 5e409b8c

              while ((l_perp2<=0.0)&&(ifcounter<100))
              {
                  z = generate_vac_z(pid,QS/2.0,pIn[i].t(),zeta,pIn[i].nu(),iSplit) ;
                  //JSDEBUG << " generated z = " << z;
        
                  int iSplit_a = 0;
                  if (pid_a==gid) iSplit_a = 1;
	
                  if (z*z*pIn[i].t()>QS)
                  {
                      tQd1 = generate_vac_t(pid_a, z*pIn[i].nu(), QS/2.0, z*z*pIn[i].t() ,zeta+std::sqrt(2)*pIn[i].form_time() , iSplit_a);
                  }
        
                  int iSplit_b = 0;
                  if (pid_b==gid) iSplit_b = 1;
        
                  if ((1.0-z)*(1.0-z)*pIn[i].t()>QS)
                  {
                      tQd2 = generate_vac_t(pid_b, (1.0-z)*pIn[i].nu(), QS/2.0, (1.0-z)*(1.0-z)*pIn[i].t() ,zeta+std::sqrt(2)*pIn[i].form_time(),iSplit_b);
                  }
		
                  l_perp2 =  pIn[i].t()*z*(1.0 - z) - tQd2*z - tQd1*(1.0-z) ; ///< the transverse momentum squared
                  ifcounter++;
              }
              
              if (l_perp2<=0.0) l_perp2 = 0.0; ///< test if negative
              double l_perp = std::sqrt(l_perp2); ///< the momentum transverse to the parent parton direction
              
              // axis of split
              double angle = generate_angle();

                  
              // double parent_perp = std::sqrt( pow(pIn[i].p(1),2) + pow(pIn[i].p(2),2) + pow(pIn[i].p(3),2) - pow(pIn[i].pl(),2) );
              // KK: changed to x,y,z
              double parent_perp = std::sqrt( pow(pIn[i].px(),2) + pow(pIn[i].py(),2) + pow(pIn[i].pz(),2) - pow(pIn[i].pl(),2) );
              double mod_jet_v = std::sqrt( pow(pIn[i].jet_v().x(),2) +  pow(pIn[i].jet_v().y(),2) + pow(pIn[i].jet_v().z(),2) ) ;
                  
              double c_t = pIn[i].jet_v().z()/mod_jet_v;
              double s_t = std::sqrt( 1.0 - c_t*c_t) ;
                  
              double s_p = pIn[i].jet_v().y()/std::sqrt( pow( pIn[i].jet_v().x() , 2 ) + pow( pIn[i].jet_v().y(), 2 ) ) ;
              double c_p = pIn[i].jet_v().x()/std::sqrt( pow( pIn[i].jet_v().x() , 2 ) + pow( pIn[i].jet_v().y(), 2 ) ) ;
                  
              // First daughter
              double k_perp1[4];
              k_perp1[0] = 0.0;
              k_perp1[1] = z*(pIn[i].px() - pIn[i].pl()*s_t*c_p) + l_perp*std::cos(angle)*c_t*c_p - l_perp*std::sin(angle)*s_p ;
              k_perp1[2] = z*(pIn[i].py() - pIn[i].pl()*s_t*s_p) + l_perp*std::cos(angle)*c_t*s_p + l_perp*std::sin(angle)*c_p ;
              k_perp1[3] = z*(pIn[i].pz() - pIn[i].pl()*c_t) - l_perp*std::cos(angle)*s_t ;
              double k_perp1_2 = pow(k_perp1[1],2)+pow(k_perp1[2],2)+pow(k_perp1[3],2);
                  
              double energy = ( z*pIn[i].nu() + (tQd1 + k_perp1_2)/(2.0*z*pIn[i].nu() ) )/std::sqrt(2.0) ;
              double plong =  ( z*pIn[i].nu() - (tQd1 + k_perp1_2)/(2.0*z*pIn[i].nu() ) )/std::sqrt(2.0) ;
                  
              double newp[4];
              newp[0] = energy;
              newp[1] = plong*s_t*c_p + k_perp1[1];
              newp[2] = plong*s_t*s_p + k_perp1[2];
              newp[3] = plong*c_t + k_perp1[3];
                  
              double newx[4];
              newx[0] = Time + deltaTime ;
              for (int j=1;j<=3;j++)
              {
                  newx[j] = pIn[i].x_in().comp(j) + (Time + deltaTime - pIn[i].x_in().comp(0) )*velocity[j]/velocityMod;
              }
                  
              pOut.push_back(Parton(0,pid_a,0,newp,newx ));
              int iout = pOut.size()-1 ;
                  
              pOut[iout].set_jet_v(velocity);
              pOut[iout].set_mean_form_time();
              double ft = generate_L (pOut[iout].mean_form_time());
              pOut[iout].set_form_time(ft);
              pOut[iout].set_color(d1_col);
              pOut[iout].set_anti_color(d1_acol);
              pOut[iout].set_max_color(max_color);
              pOut[iout].set_min_color(pIn[i].min_color());
              pOut[iout].set_min_anti_color(pIn[i].min_anti_color());
              
              
              
		  
              // Second daughter
              double k_perp2[4];
              k_perp2[0] = 0.0;
              k_perp2[1] = (1.0-z)*(pIn[i].px() - pIn[i].pl()*s_t*c_p) - l_perp*std::cos(angle)*c_t*c_p + l_perp*std::sin(angle)*s_p ;
              k_perp2[2] = (1.0-z)*(pIn[i].py() - pIn[i].pl()*s_t*s_p) - l_perp*std::cos(angle)*c_t*s_p - l_perp*std::sin(angle)*c_p ;
              k_perp2[3] = (1.0-z)*(pIn[i].pz() - pIn[i].pl()*c_t) + l_perp*std::cos(angle)*s_t ;
              double k_perp2_2 = pow(k_perp2[1],2)+pow(k_perp2[2],2)+pow(k_perp2[3],2);

              energy = ( (1.0-z)*pIn[i].nu() + (tQd2 + k_perp2_2)/( 2.0*(1.0-z)*pIn[i].nu() ) )/std::sqrt(2.0) ;
              plong =  ( (1.0-z)*pIn[i].nu() - (tQd2 + k_perp2_2)/( 2.0*(1.0-z)*pIn[i].nu() ) )/std::sqrt(2.0) ;

              parent_perp = std::sqrt( pow(pIn[i].p(1),2) + pow(pIn[i].p(2),2) + pow(pIn[i].p(3),2) - pow(pIn[i].pl(),2) );
              mod_jet_v = std::sqrt( pow(pIn[i].jet_v().x(),2) +  pow(pIn[i].jet_v().y(),2) + pow(pIn[i].jet_v().z(),2) ) ;
                  
              newp[0] = energy;
              newp[1] = plong*s_t*c_p + k_perp2[1] ;
              newp[2] = plong*s_t*s_p + k_perp2[2] ;
              newp[3] = plong*c_t + k_perp2[3] ;
              
              newx[0] = Time + deltaTime;
              for (int j=1;j<=3;j++)
              {
                  newx[j] = pIn[i].x_in().comp(j) + (Time + deltaTime - pIn[i].x_in().comp(0) )*velocity[j]/velocityMod;
              }
	      
              pOut.push_back(Parton(0,pid_b,0,newp,newx ));
              iout = pOut.size()-1 ;
              pOut[iout].set_jet_v(velocity);
              pOut[iout].set_mean_form_time();
              ft = generate_L (pOut[iout].mean_form_time());
              pOut[iout].set_form_time(ft);
              pOut[iout].set_color(d2_col);
              pOut[iout].set_anti_color(d2_acol);
              pOut[iout].set_max_color(max_color);
              pOut[iout].set_min_color(pIn[i].min_color());
              pOut[iout].set_min_anti_color(pIn[i].min_anti_color());

              

                  
          }
          else
          { // not time to split yet
              // pOut.push_back(pIn[i]);
          }
      }
      else
      { // virtuality too low
          // pOut.push_back(pIn[i]);
      }
          	  
  } // particle loop
      
}

double Matter::generate_angle()
{
  double ang, r, blurb;
    
  // r = double(random())/ (maxN );
  r = ZeroOneDistribution(*get_mt19937_generator());
  //    r = mtrand1();
    
  //    cout << " r = " << r << endl;
  //    cin >> blurb ;
    
  ang = r*2.0*pi ;
    
  return(ang);
    
}


double Matter::generate_vac_t(int p_id, double nu, double t0, double t, double loc_a, int is)
{
  double r,z,ratio,diff,scale,t_low, t_hi, t_mid, numer, denom, test ;
    
    
  // r = double(random())/ (maxN );
  r = ZeroOneDistribution(*get_mt19937_generator());
  //        r = mtrand1();
    
    
  if ((r>=1.0)||(r<=0.0))
    {
      throw std::runtime_error("error in random number in t *get_mt19937_generator()");
    }
    
  ratio = 1.0 ;
    
  diff = (ratio - r)/r;
    
  t_low = 2.0*t0;
    
  t_hi = t;
    
  //    cout << " in gen_vac_t : t_low , t_hi = " << t_low << "  " << t_hi << endl;
  //    cin >> test ;
    
  if (p_id==gid)
    {
      numer = sudakov_Pgg(t0,t,loc_a,nu)*std::pow(sudakov_Pqq(t0,t,loc_a,nu),nf);
        
      if ((is!=1)&&(is!=2))
        {
	  throw std::runtime_error(" error in isp ");
        }
    }
  else
    {
      if (is!=0)
        {
	  throw std::runtime_error("error in isp in quark split");            
        }
      numer = sudakov_Pqg(t0,t,loc_a,nu);
    }
    
  t_mid = t_low;
    
  if (numer>r)
    {
      // cout << " numer > r, i.e. ; " << numer << " > " << r << endl ;        
      return(t_mid) ;
    }
    
  t_mid = (t_low+t_hi)/2.0 ;
    
    
  scale = t0;
    
  //   cout << " s_approx, s_error = " << s_approx << "  " << s_error << endl;
    
  while ((abs(diff)>s_approx)&&(abs(t_hi-t_low)/t_hi>s_error))
    {
      if (p_id==gid)
        {
	  denom = sudakov_Pgg(t0, t_mid, loc_a, nu)*std::pow(sudakov_Pqq(t0, t_mid, loc_a, nu),nf);
            
	  if ((is!=1)&&(is!=2))
            {
	      throw std::runtime_error(" error in isp numerator");             
            }
        }
      else
        {
	  if (is!=0)
            {
	      throw std::runtime_error(" error in isp in quark split numerator  ");
            }            
	  denom = sudakov_Pqg(t0, t_mid, loc_a, nu);
        }
        
      ratio = numer/denom ;
        
      diff = (ratio - r)/r ;
        
      //       cout << "num, den, r = " << numer << " "<< denom << " " << r << " " << endl;
      //       cout << "diff, t_mid = " << diff << " " << t_mid << endl;
      //       cout << " t_low, t_hi = " << t_low << "  " << t_hi << endl;
      //       cin >> test ;
                
      if (diff<0.0)
        {
	  t_low = t_mid ;
	  t_mid = (t_low + t_hi)/2.0;
        }
      else
        {
	  t_hi = t_mid ;
	  t_mid = (t_low + t_hi)/2.0;
        }
        
    }
    
  return(t_mid);
}

/*
 
 
 
  New function
 
 
 
*/



double  Matter::generate_vac_z(int p_id, double t0, double t, double loc_b, double nu, int is )
{
  double r,z, ratio,diff,e,numer1, numer2, numer, denom, z_low, z_hi, z_mid, test;

  r = ZeroOneDistribution(*get_mt19937_generator());
    
  if ((r>1)||(r<0))
    {
      throw std::runtime_error(" error in random number in z *get_mt19937_generator()");
    }
    
  ratio = 1.0 ;
    
  diff = (ratio - r)/r;
    
  e = t0/t;
    
  if (e>0.5)
    {
      throw std::runtime_error(" error in 	epsilon");
    }
    
  z_low = e ;
    
  z_hi = double(1.0) - e ;
    
  if (p_id==gid)
    {
      if (is==1)
        {
	  denom = P_z_gg_int(z_low,z_hi, loc_b, t, 2.0*nu/t, nu );
        }
      else
        {
	  denom = P_z_qq_int(z_low,z_hi,loc_b,t,2.0*nu/t, nu);
        }
        
    }
  else
    {
      denom = P_z_qg_int(z_low,z_hi, loc_b, t, 2.0*nu/t , nu);
    }
    
    
  z_mid = (z_low + z_hi)/2.0 ;
  
  int itcounter=0;
  // cout << " generate_vac_z called with p_id = " << p_id << " t0 = " << t0 << " t = " << t << " loc_b=" << loc_b<< " nu = " <<  nu << " is = " << is << endl;
  while (abs(diff)>approx) { // Getting stuck in here for some reason
    if ( itcounter++ > 1000 ) throw std::runtime_error("Stuck in endless loop") ;
    // cout << " in here" << " abs(diff) = " << abs(diff) << "  approx = " << approx << endl;
    if (p_id==gid) {
      if (is==1) {
	numer = P_z_gg_int(e, z_mid, loc_b, t, 2.0*nu/t , nu );
      } else {
	numer = P_z_qq_int(e, z_mid, loc_b, t, 2.0*nu/t , nu);
      }
    } else {
      numer = P_z_qg_int(e, z_mid, loc_b, t, 2.0*nu/t , nu );
    }
        
    ratio = numer/denom ;      
    diff = (ratio - r)/r ;     
    // cout << "num, den, r, diff = " << numer << " "<< denom << " " << r << " " << endl;	
    // cout << " diff, z_mid = " << diff << " " << z_mid << endl ;		
    //		cin >> test ;
      
        
    if (diff>0.0)
    {
        z_hi = z_mid;
        z_mid = (z_low + z_hi)/2.0;
    }
    else
    {
        z_low = z_mid;
        z_mid = (z_low + z_hi)/2.0 ;
    }
        
  }
    
  return(z_mid);
}	




double Matter::generate_L(double form_time)
{
  double r, x_low, x_high , x , diff , span, val, arg, norm ;
    
  // r = double(random())/ (maxN );
  r = ZeroOneDistribution(*get_mt19937_generator());
  //    r = mtrand1();
    
  if ((r>1)||(r<0))
    {
      throw std::runtime_error(" error in random number in z *get_mt19937_generator()");
    }
    
  x_low = 0;
    
  x_high = 8.0*form_time;
  // the value of x_high is slightly arbitrary, the erf function is more or less zero at this distance.
  // picking 10*form_time will not lead to any different results
    
  x = (x_low + x_high)/2.0;
    
  span = (x_high - x_low)/x_high ;
    
  arg = x/form_time/std::sqrt(pi) ;
    
  val = std::erf(arg);
    
  diff = std::abs(val - r) ;
    
  while( (diff>approx)&&(span>error) )
    {
      if ((val-r)>0.0)
        {
            x_high = x ;
        }
      else
        {
            x_low = x ;
        }
        
      x = (x_low + x_high)/2.0;
        
      arg = x/form_time/std::sqrt(pi) ;
        
      val = std::erf(arg);
        
      diff = std::abs(val - r) ;
        
      span = (x_high - x_low)/x_high ;
        
    }
    
  //	cout << " random number for dist = " << r << " distance generated = " << x << endl;
    
    
  return(x);
    

}


double Matter::sudakov_Pgg(double g0, double g1, double loc_c, double E)
{
  double sud,g;
  int blurb;
    
  sud = 1.0 ;
    
  if (g1<2.0*g0)
    {
      cerr << " warning: the lower limit of the sudakov > 1/2 upper limit, returning 1 " << endl;
      cerr << " in sudakov_P glue glue, g0, g1 = " << g0 << "  " << g1 << endl;
      throw std::runtime_error(" warning: the lower limit of the sudakov > 1/2 upper limit, returning 1");
        
      return(sud) ;
        
    }
  g = 2.0*g0;
    
  if (g1>g)
    {
        
      sud = exp( -1.0*(Ca/2.0/pi)*sud_val_GG(g0,g,g1,loc_c, E) );
        
    }
  return(sud);
    
}


double Matter::sud_val_GG(double h0, double h1, double h2, double loc_d, double E1)
{
  double val, h , intg, hL, hR, diff, intg_L, intg_R, t_form, span;
    
  val = 0.0;
    
  h = (h1+h2)/2.0 ;
    
  span = (h2 - h1)/h2;
    
  t_form = 2.0*E1/h;
    
  val = alpha_s(h)*sud_z_GG(h0,h, loc_d, t_form,E1);
    
  intg = val*(h2-h1);
    
  hL = (h1 + h)/2.0 ;
    
  t_form = 2.0*E1/hL;
    
  intg_L = alpha_s(hL)*sud_z_GG(h0,hL,loc_d,t_form,E1)*(h - h1) ;
    
  hR = (h + h2)/2.0 ;
    
  t_form = 2.0*E1/hR;
    
  intg_R = alpha_s(hR)*sud_z_GG(h0,hR,loc_d,t_form,E1)*(h2 - h) ;
    
  diff = std::abs( (intg_L + intg_R - intg)/intg ) ;
    
  //	cout << " iline, gap, diff = " << i_line << " " << h2 << " " << h1 << "  " << diff << endl ;
  //	cout << " intg, Left , right = " << intg << " " << intg_L << "  " << intg_R << endl;
    
  if ( (diff>approx)||(span>error) )
    {
      intg = sud_val_GG(h0,h1,h,loc_d,E1) + sud_val_GG(h0,h,h2,loc_d,E1);
    }
    
  //	cout << " returning with intg = " << intg << endl;
    
  return(intg);
    
}


double Matter::sud_z_GG(double cg, double cg1, double loc_e , double l_fac, double E2)
{
    
  double t2,t3,t7,t11,t12,t15,t21,t25, q2, q3, q8, q12, qL, tau, res, z_min, limit_factor, lz, uz, mz, m_fac;
  double t_q1,t_q3,t_q4,t_q6,t_q8,t_q9,t_q12,q_q1,q_q4,q_q6,q_q9,q_q11;
    
  z_min = std::sqrt(2)*E_minimum/E2;
    
  if (cg1<2.0*cg)
    {
        
      //        cout << " returning with cg, cg1 = " << cg << "   " <<  cg1 << "    " << E_minimum << "  " << E2 << endl ;
      return(0.0);
    };
    
  t2 = std::pow(cg1, 2);
  t3 = t2 * cg1;
  t7 = std::log(cg);
  t11 = std::abs(cg - cg1);
  t12 = std::log(t11);
  t15 = std::pow(cg, 2);
  t21 = t2 * t2;
  t25 = -(5.0 * t3 - 12.0 * cg * t2 + 6.0 * t7 * t3 - 6.0 * t12 * t3 - 4.0 * t15 * cg + 6.0 * t15 * cg1) / t21 / 3.0;
    
  res = t25;
    
  limit_factor = 2.0*std::sqrt(2.0)*cg1/E2/0.1 ;
    
  if (limit_factor<0.0) {
    cerr << " error in z limit factor for medium calculation in sud-z-gg = " << limit_factor << endl ;
    throw std::runtime_error("error in z limit factor for medium calculation in sud-z-gg");
  }
    
  q2 = 1.0 / cg1;
  q3 = cg * q2;
  q8 = 1.0 - q3;
  q12 = (2.0 - 4.0 * q3 + 2.0 / cg * cg1 - 2.0 / q8) * q2;
    
  if (q12<0.0)
    {
      cerr << "ERROR: medium contribution negative in sud_z_GG: q12 = " << q12 << endl;
      cerr << "cg, cg1 = " << cg << "  " << cg1 << endl;
      cerr << " t25 = " << t25 << endl;
      throw std::runtime_error("ERROR: medium contribution negative in sud_z_GG");
    }
    
  tau = l_fac ;
    
  if ((length - loc_e) < tau) tau = (length - loc_e);
    
  if (loc_e > length) tau = 0.0 ;
    
  m_fac = 1.0;
    
  qL = m_fac*qhat*0.6*tau*profile(loc_e+tau) ;
    
  res = t25 + 2.0*qL*q12/cg1 ;
  //        }
  //        else{
  //            cout << " z trap for medium enabled in sud-val-z " << endl ;
  //        }
  //    }
    
  return(res);
    
}

double Matter::P_z_gg_int(double cg, double cg1, double loc_e, double cg3, double l_fac,double E2)
{
    
  double t3,t4,t5,t10,t11,t12,t15, t9, qL, tau, res, limit_factor, lz, uz, m_fac;
    
  if ((cg< cg1/(2.0*E2*E2/cg1+1.0) )) cg = cg1/( 2.0*E2*E2/cg1 + 1.0 );
    
  t3 = std::log((1.0 - cg1));
  t4 = std::log(cg1);
  t5 = std::pow(cg1,2);
  t10 = std::log((1.0 - cg));
  t11 = std::log(cg);
  t12 = std::pow(cg,2);
  t15 = -(2.0 * cg1) - t3 + t4 - (2.0/3.0) * t5 * cg1 + t5 + (2.0 * cg) + t10 - t11 + (2.0/3.0) * t12 * cg - t12;
    
  res = t15 ;
    
  limit_factor = 2.0*std::sqrt(2.0)*cg3/E2/0.1 ;
    
    
  if (limit_factor<0.0) {
    cerr << " error in z limit factor for medium calculation = " << limit_factor << endl ;
    throw std::runtime_error(" error in z limit factor for medium calculation");
  }
    
    
  tau = l_fac;
    
  if ((length - loc_e) < tau) tau = (length - loc_e);
    
  //             if ((length - loc_e) < tau) tau = 0;
    
  if (loc_e > length) tau = 0.0 ;
    
  m_fac = 1.0;
    
  //            if ((qhat*tau<1.0)&&(in_vac==false)) m_fac = 1.0/qhat/tau;
    
  qL = m_fac*qhat*0.6*tau*profile(loc_e + tau) ;
    
  t9 = 2.0*cg1 - 1.0 / (-1.0 + cg1) - 1.0 / cg1 - 2.0 * cg + 1.0 / (-1.0 + cg) + 1.0 / cg;
    
  if (t9<0.0)
    {
      cerr << "ERROR: medium contribution negative in P_z_gg_int : t9 = " << t9 << endl;
        
      cerr << " cg, cg1 = " << cg << "  " << cg1 << endl;
      throw std::runtime_error("ERROR: medium contribution negative in P_z_gg_int");
    }
    
  res = t15 + 2.0*t9*qL/cg3 ;
        
  return(res);
    
}




double Matter::sudakov_Pqq(double q0, double q1, double loc_c, double E)
{
  double sud,q;
    
  sud = 1.0 ;
    
    
    
  if (q1<2.0*q0)
    //	if (g1<g0)
    {
      WARN << " warning: the lower limit of the sudakov > 1/2 upper limit, returning 1 ";
      WARN << " in sudakov_Pquark quark, q0, q1 = " << q0 << "  " << q1;
      return(sud) ;
    }
  q = 2.0*q0;
    
  //	g = g0 ;
    
  sud = exp( -1.0*(Tf/2.0/pi)*sud_val_QQ(q0,q,q1,loc_c, E) );
    
  return(sud);
    
}



double Matter::sud_val_QQ(double h0, double h1, double h2, double loc_d, double E1)
{
  double val, h , intg, hL, hR, diff, intg_L, intg_R, t_form, span;
    
  h = (h1+h2)/2.0 ;
    
  span = (h2 - h1)/h2;
    
  t_form = 2.0*E1/h;
    
  val = alpha_s(h)*sud_z_QQ(h0,h, loc_d, t_form,E1);
    
  intg = val*(h2-h1);
    
  hL = (h1 + h)/2.0 ;
    
  t_form = 2.0*E1/hL;
    
  intg_L = alpha_s(hL)*sud_z_QQ(h0,hL,loc_d,t_form,E1)*(h - h1) ;
    
  hR = (h + h2)/2.0 ;
    
  t_form = 2.0*E1/hR;
    
  intg_R = alpha_s(hR)*sud_z_QQ(h0,hR,loc_d,t_form,E1)*(h2 - h) ;
    
  diff = std::abs( (intg_L + intg_R - intg)/intg ) ;
    
  //	cout << " iline, gap, diff = " << i_line << " " << h2 << " " << h1 << "  " << diff << endl ;
  //	cout << " intg, Left , right = " << intg << " " << intg_L << "  " << intg_R << endl;
    
  if ( (diff>approx)||(span>error) )
    {
      intg = sud_val_QQ(h0,h1,h,loc_d,E1) + sud_val_QQ(h0,h,h2,loc_d,E1);
    }
    
  //	cout << " returning with intg = " << intg << endl;
    
  return(intg);
    
}


double Matter::sud_z_QQ(double cg, double cg1, double loc_e , double l_fac, double E2)
{
    
  double t2,t4,t5,t7,t9,t14, q2, q3, q5, q6, q8, q15, qL, tau, res, z_min;
    
    
  z_min = std::sqrt(2)*E_minimum/E2;
    
  //    if (cg<cg1*z_min) cg = cg1*z_min;
    
    
    
  //    if ((cg< cg1/(2.0*E2*E2/cg1+1.0) )) cg = cg1/( 2.0*E2*E2/cg1 + 1.0 );
    
  if (cg1<2.0*cg)
    {
        
      //        cout << " returning with cg, cg1 = " << cg << "   " <<  cg1 << "    " << E_minimum << "  " << E2 << endl ;
      return(0.0);
    };
    
    
    
  t2 = 1.0 / cg1;
  t4 = 1.0 - cg * t2;
  t5 = t4 * t4;
  t7 = std::pow( cg, 2.0);
  t9 = std::pow(cg1, 2.0);
  t14 = ((t5 * t4) - t7 * cg / t9 / cg1) * t2 / 3.0;
    
  //	return(t25);
    
  q2 = 1.0 / cg1;
  q3 = (cg * q2);
  q5 = 1.0 - q3;
  q6 = std::log(std::abs(q5));
  q8 = std::log(q3);
  /*	q10 = std::log(q3);
	q12 = std::log(q5);*/
  q15 = (-1.0 + (2.0 * q3) + q6 - q8) * q2;
    
    
    
  if (q15<0.0)
    {
      cerr << "ERROR: medium contribution negative in sud_z_QQ: q15 = " << q15 << endl;
      cerr << "cg, cg1 = " << cg << "  " << cg1 << endl;
      cerr << " t14 = " << t14 << endl;
      throw std::runtime_error("ERROR: medium contribution negative in sud_z_QQ");
    }
    
  tau = l_fac ;
    
  if ((length - loc_e) < tau) tau = (length - loc_e);
    
  if (loc_e > length) tau = 0.0 ;
    
  qL = qhat*0.6*tau*profile(loc_e + tau) ;
    
  res = t14 + 2.0*qL*q15/cg1 ;
    
  return(res);
    
    
}



double Matter::P_z_qq_int(double cg, double cg1, double loc_e, double cg3, double l_fac, double E2)
{
  double t_q1,t_q3,t_q4,t_q6,t_q8,t_q9,t_q12,q_q1,q_q4,q_q6,q_q9,q_q11,qL,tau,res;
    
  if ((cg< cg1/(2.0*E2*E2/cg1+1.0) )) cg = cg1/( 2.0*E2*E2/cg1 + 1.0 );
    
  t_q1 = std::pow(cg1, 2);
  t_q3 = 1.0 - cg1;
  t_q4 = t_q3 * t_q3;
  t_q6 = std::pow(cg, 2);
  t_q8 = 1.0 - cg;
  t_q9 = t_q8 * t_q8;
  t_q12 = t_q1 * cg1 / 6.0 - t_q4 * t_q3 / 6.0 - t_q6 * cg / 6.0 + t_q9 * t_q8 / 6.0;
    
  tau = l_fac;
    
  if ((length - loc_e) < tau) tau = (length - loc_e);
    
  if (loc_e > length) tau = 0.0 ;
    
  qL = qhat*0.6*tau*profile(loc_e + tau) ;
    
  q_q1 = std::log(cg1);
  q_q4 = std::log(1.0 - cg1);
  q_q6 = std::log(cg);
  q_q9 = std::log(1.0 - cg);
  q_q11 = -cg1 + q_q1 / 2.0 - q_q4 / 2.0 + cg - q_q6 / 2.0 + q_q9 / 2.0;
    
  if (q_q11<0.0)
    {
      cerr << "ERROR: medium contribution negative in P_z_gg_int : q_q11 = " << q_q11 << endl;
      throw std::runtime_error("ERROR: medium contribution negative in P_z_gg_int");
    }
    
  res = t_q12*Tf/Ca + 2.0*qL*q_q11/cg3*(Tf*Cf/Ca/Ca);
    
  return(res);
    
}


double Matter::sudakov_Pqg(double g0, double g1, double loc_c, double E)
{
  double sud,g;
  int blurb;
    
  sud = 1.0 ;
    
  if (g1<2.0*g0)
    {
      WARN << " warning: the lower limit of the sudakov > 1/2 upper limit, returning 1 ";
      WARN << " in sudakov_Pquark gluon, g0, g1 = " << g0 << "  " << g1;
      return(sud) ;
    }
  g = 2.0*g0;
    
  sud = exp( -1.0*(Cf/2.0/pi)*sud_val_QG(g0,g,g1, loc_c, E ) );
    
  return(sud);
    
}


double Matter::sud_val_QG(double h0, double h1, double h2, double loc_d, double E1)
{
  double val, h , intg, hL, hR, diff, intg_L, intg_R, t_form, span;
  int blurb;
    
    
  val = 0.0;
    
  h = (h1+h2)/2.0 ;
    
  span = (h2-h1)/h2;
    
  t_form = 2.0*E1/h;
    
  val = alpha_s(h)*sud_z_QG(h0,h, loc_d, t_form,E1);
    
  intg = val*(h2-h1);
    
  hL = (h1 + h)/2.0 ;
    
  t_form = 2.0*E1/hL;
    
  intg_L = alpha_s(hL)*sud_z_QG(h0,hL,loc_d,t_form,E1)*(h - h1) ;
    
  hR = (h + h2)/2.0 ;
    
  t_form = 2.0*E1/hR;
    
  intg_R = alpha_s(hR)*sud_z_QG(h0,hR,loc_d,t_form,E1)*(h2 - h) ;
    
  diff = std::abs( (intg_L + intg_R - intg)/intg ) ;
    
  //	cout << " iline, gap, diff = " << i_line << " " << h2 << " " << h1 << "  " << diff << endl ;
  //	cout << " intg, Left , right = " << intg << " " << intg_L << "  " << intg_R << endl;
    
  if ( (diff>approx )||(span>error ))
    {
      intg = sud_val_QG(h0,h1,h,loc_d, E1) + sud_val_QG(h0,h,h2,loc_d, E1);
    }
    
  //    cout << " returning with intg = " << intg << endl;
    
  return(intg);
    
}


double Matter::sud_z_QG(double cg, double cg1, double loc_e, double l_fac,double E2)
{
    
  double t2,t6,t10,t11,t17, q2, q3, q4, q5,q6,q10,q14, qL, tau, res, z_min;
  int blurb;
    
  z_min = std::sqrt(2)*E_minimum/E2;
    
  if (cg1<2.0*cg)
    {
        
      //        cout << " returning with cg, cg1 = " << cg << "   " <<  cg1 << "    " << E_minimum << "  " << E2 << endl ;
      return(0.0);
    };
    
  t2 = std::pow(cg1, 2);
  t6 = std::log(cg);
  t10 = std::abs(cg - cg1);
  t11 = std::log(t10);
  t17 = -1.0 / t2 * (3.0 * cg1 - 6.0 * cg + 4.0 * t6 * cg1 - 4.0 * t11 * cg1) / 2.0;
    
  //	return(t17);
    
  q2 = 1.0/ cg1;
  q3 = cg * q2;
  q4 = q3 - 1.0;
  q5 = std::abs(q4);
  q6 = std::log(q5);
  q10 = std::log(q3);
  q14 = (q6 + 2.0/cg*cg1 - q10 + 2.0/q4) * q2;
    
    
  tau = l_fac ;
    
  if ((length - loc_e) < tau) tau = (length - loc_e);
    
  if (loc_e > length) tau = 0.0 ;
    
  qL = qhat*0.6*tau*profile(loc_e + tau) ;
    
    
  res = t17 + 2.0*qL*q14/cg1 ;
    
  //   cout << " t0 , t , res = " << cg << "  "  << cg1 << "   " << res << endl ;
    
    
  if (q14<0.0)
    {
      cerr << "ERROR: medium contribution negative in sud_z_QG : q14 = " << q14 << endl;
      throw std::runtime_error("ERROR: medium contribution negative in sud_z_QG");
    }
    
  return(res);
    
    
    
}

double Matter::P_z_qg_int(double cg, double cg1, double loc_e, double cg3, double l_fac, double E2 )
{
    
  double t2, t5, t7, t10, t12, q2, q6, q10, tau, qL, res ;
    
    
  if ((cg< cg1/(2.0*E2*E2/cg1+1.0) )) cg = cg1/( 2.0*E2*E2/cg1 + 1.0 );
    
  t2 = std::pow(cg1, 2);
  t5 = std::log(1.0 - cg1);
  t7 = std::pow(cg, 2);
  t10 = std::log(1.0 - cg);
  t12 = -cg1 - t2 / 2.0 - 2.0 * t5 + cg + t7 / 2.0 + 2.0 * t10;
    
  //	return(t12);
    
  q2 = std::log(cg1);
  q6 = std::log(cg);
  q10 = q2 - 2.0 / (cg1 - 1.0) - q6 + 2.0 / (cg - 1.0);
    
  tau = l_fac;
    
  if ((length - loc_e) < tau) tau = (length - loc_e);
    
  if (loc_e > length) tau = 0.0 ;
    
  qL = qhat*0.6*tau*profile(loc_e + tau) ;
    
  res = t12 + 2.0*qL*q10/cg3 ;
    
  return(res);
    
    
    
}


double Matter::alpha_s(double q2)
{
  double a,L2,q24, c_nf;
    
  L2 = std::pow(Lambda_QCD,2);
    
  q24 = q2/4.0;
    
  c_nf = nf ;
    
  if (q24>4.0) {
    c_nf = 4;
  }
    
  if (q24>64.0) {
    c_nf = 5;
  }
    
    
    
  if (q24>L2)
    {
      a = 12.0*pi/(11.0*Nc-2.0*c_nf)/std::log(q24/L2) ;
    }
  else
    {        
      WARN << " alpha too large ";
      a=0.6;        
    }

  return(a);
}

double Matter::profile(double zeta)
{
  double prof;
    
  /*  Modify the next set of lines to get a particular profile */
    
  prof = 1.0;
    
  return(prof);
    
}


<|MERGE_RESOLUTION|>--- conflicted
+++ resolved
@@ -106,12 +106,7 @@
   JSDEBUG << "pid = " << pIn[0].pid() << " E = " << pIn[0].e() << " px = " << pIn[0].p(1) << " py = " << pIn[0].p(2) << "  pz = " << pIn[0].p(3) << " virtuality = " << pIn[0].t() << " form_time in fm = " << pIn[0].form_time()/fmToGeVinv ;
   JSDEBUG << " color = " << pIn[0].color() << " anti-color = " << pIn[0].anti_color();
     
-<<<<<<< HEAD
-    
-    //JSDEBUG << " For MATTER, the qhat in GeV^-3 = " << qhat ;
-=======
-    //DEBUG << " For MATTER, the qhat in GeV^-3 = " << qhat ;
->>>>>>> 5e409b8c
+  //JSDEBUG << " For MATTER, the qhat in GeV^-3 = " << qhat ;
     
   for (int i=0;i<pIn.size();i++)
   {
@@ -213,15 +208,9 @@
           //JSDEBUG << " parton momentum " << pIn[i].e() << "  " << pIn[i].px() << "  " << pIn[i].py() << "  " << pIn[i].pz();
 	    
           double splitTime = pIn[i].form_time() + pIn[i].x_in().t() ;
-<<<<<<< HEAD
-          JSDEBUG << " splitTime = " << splitTime/fmToGeVinv;
+          // JSDEBUG << " splitTime = " << splitTime/fmToGeVinv;
 	  
           if (splitTime<Time)
-=======
-          // DEBUG << " splitTime = " << splitTime/fmToGeVinv;
-          
-	  if (splitTime<Time)
->>>>>>> 5e409b8c
           {
               // do split
               double t_used = pIn[i].t();
@@ -338,12 +327,7 @@
               }
 
               
-<<<<<<< HEAD
               JSDEBUG << " d1_col = " << d1_col << " d1_acol = " << d1_acol << " d2_col = " << d2_col << " d2_acol = " << d2_acol;
-              
-=======
-              DEBUG << " d1_col = " << d1_col << " d1_acol = " << d1_acol << " d2_col = " << d2_col << " d2_acol = " << d2_acol;
->>>>>>> 5e409b8c
 
               while ((l_perp2<=0.0)&&(ifcounter<100))
               {
