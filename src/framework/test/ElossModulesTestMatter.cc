--- conflicted
+++ resolved
@@ -105,15 +105,11 @@
   double Time = time*fmToGeVinv;
   double deltaTime = delT*fmToGeVinv;
     
-<<<<<<< HEAD
- // cout << " the time in fm is " << time << " The time in GeV-1 is " << Time << endl ;
-  // cout << "pid = " << pIn[0].pid() << " E = " << pIn[0].e() << " px = " << pIn[0].p(1) << " py = " << pIn[0].p(2) << "  pz = " << pIn[0].p(3) << " virtuality = " << pIn[0].p_in()*pIn[0].p_in() << " form_time in fm = " << pIn[0].form_time()/fmToGeVinv << endl;
-=======
+
   INFO << " the time in fm is " << time << " The time in GeV-1 is " << Time ;
   INFO << "pid = " << pIn[0].pid() << " E = " << pIn[0].e() << " px = " << pIn[0].p(1) << " py = " << pIn[0].p(2) << "  pz = " << pIn[0].p(3) << " virtuality = " << pIn[0].t() << " form_time in fm = " << pIn[0].form_time()/fmToGeVinv ;
   INFO << " color = " << pIn[0].color() << " anti-color = " << pIn[0].anti_color();
-    
->>>>>>> 50853427
+   
     
   //  INFO << " For MATTER, the qhat in GeV^-3 = " << qhat ;
     
