--- conflicted
+++ resolved
@@ -74,13 +74,10 @@
   weak_ptr<PartonPrinter> GetPartonPrinterPointer() {return pprinter;}
 
   void SetEnergyLossPointer(shared_ptr<JetEnergyLoss> m_eloss) {eloss=m_eloss;}
-<<<<<<< HEAD
-  weak_ptr<JetEnergyLoss> GetEnergyLossPointer() {return eloss;}  
 
-=======
   weak_ptr<JetEnergyLoss> GetEnergyLossPointer() {return eloss;}
   
->>>>>>> ab9d46c6
+
   void ConnectJetSignal(shared_ptr<JetEnergyLoss> j);
   void ConnectEdensitySignal(shared_ptr<JetEnergyLoss> j);
   void ConnectGetHydroCellSignal(shared_ptr<JetEnergyLoss> j);
