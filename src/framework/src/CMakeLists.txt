cmake_minimum_required(VERSION 3.0 FATAL_ERROR)
project (libJetScape)

#for MacOSX
cmake_policy(SET CMP0042 NEW)

set(CMAKE_LIBRARY_OUTPUT_DIRECTORY "../lib/")

set (SOURCES
JetScape.cc JetScapeTask.cc
tinyxml2.cc FluidDynamics.cc HardProcess.cc Collision.cc
InitialCondition.cc JetScapeLogger.cc JetScapeXML.cc
JetEnergyLoss.cc  JetScapeModuleBase.cc JetEnergyLossManager.cc
JetScapeSignalManager.cc JetScapeWriterAscii.cc JetScapeEvent.cc
../jet/JetClass.cpp ../jet/fjcore.cc ../jet/PartonShower.cc
InitialState.cc
PartonShowerGenerator.cc) #ElossModulesTest.cc 

if(${ZLIB_FOUND})
    set (SOURCES ${SOURCES}  gzstream.cc JetScapeWriterAsciiGZ.cc)
endif()

<<<<<<< HEAD
if (${HEPMC_FOUND})
    set (SOURCES ${SOURCES} JetScapeWriterHepMC.cc)
endif(${HEPMC_FOUND})
=======
#if(${HEPMC_FOUND})
#    set (SOURCES ${SOURCES} JetScapeWriterHepMC.cc)
#    set_target_properties (JetScape PROPERTIES COMPILE_FLAGS "-DUSE_HEPMC")
#endif()
>>>>>>> e7a8fdee

add_library(JetScape SHARED ${SOURCES})

if(${ZLIB_FOUND})
    target_link_libraries(JetScape ${ZLIB_LIBRARIES})
endif()

if (${HEPMC_FOUND})
    set_target_properties(JetScape PROPERTIES COMPILE_FLAGS "-DUSE_HEPMC")
    target_link_libraries(JetScape -L${HEPMC_LIB_DIR} -lHepMC)
endif()

if (${ROOT_FOUND})
    target_link_libraries(JetScape ${ROOT_LIBRARIES})
endif()

add_subdirectory(test)

#if (${PYTHIA8_FOUND})
#target_link_libraries(JetScape ${PYTHIA8_LIBRARIES})
#endif()

file(MAKE_DIRECTORY ${CMAKE_BINARY_DIR}/data_table)
file(COPY ${CMAKE_CURRENT_SOURCE_DIR}/data_table/
            DESTINATION ${CMAKE_BINARY_DIR}/data_table)

target_link_libraries(JetScape libtrento ${Boost_LIBRARIES} ${HDF5_LIBRARIES})

#target_link_libraries(JetScape JetScapeHydro GTL)
target_link_libraries(JetScape JetScapeHydro GTL)
#install(TARGETS JetScape DESTINATION ${CMAKE_CURRENT_SOURCE_DIR}/lib)

#add_library(JetScape STATIC ${SOURCES})
#Set the location for library installation -- i.e., /usr/lib in this case
#install(TARGETS xxxxx DESTINATION xxxx/lib)

# -------------------------------------------------------------------------<|MERGE_RESOLUTION|>--- conflicted
+++ resolved
@@ -20,16 +20,9 @@
     set (SOURCES ${SOURCES}  gzstream.cc JetScapeWriterAsciiGZ.cc)
 endif()
 
-<<<<<<< HEAD
 if (${HEPMC_FOUND})
     set (SOURCES ${SOURCES} JetScapeWriterHepMC.cc)
 endif(${HEPMC_FOUND})
-=======
-#if(${HEPMC_FOUND})
-#    set (SOURCES ${SOURCES} JetScapeWriterHepMC.cc)
-#    set_target_properties (JetScape PROPERTIES COMPILE_FLAGS "-DUSE_HEPMC")
-#endif()
->>>>>>> e7a8fdee
 
 add_library(JetScape SHARED ${SOURCES})
 
