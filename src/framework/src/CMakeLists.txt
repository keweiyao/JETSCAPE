--- conflicted
+++ resolved
@@ -33,12 +33,8 @@
   PartonPrinter.cc
   HadronizationManager.cc
   Hadronization.cc
-<<<<<<< HEAD
   SoftParticlization.cc
 ) 
-=======
-)
->>>>>>> 2ff01ce9
 
 if(${ZLIB_FOUND})
     set (SOURCES ${SOURCES}  gzstream.cc JetScapeWriterAsciiGZ.cc)
