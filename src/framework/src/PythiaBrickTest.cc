--- conflicted
+++ resolved
@@ -30,13 +30,10 @@
 #include "brick_jetscape.h"
 #include "Gubser_hydro_jetscape.h"
 #include "PythiaGun.hpp"
-<<<<<<< HEAD
 #include "PartonPrinter.h"
 #include "HadronizationManager.h"
 #include "Hadronization.h"
 #include "HadronizationModuleTest.h"
-=======
->>>>>>> 2ce66c45
 
 // Add initial state module for test
 #include "TrentoInitial.h"
@@ -87,14 +84,11 @@
 
   auto pythiaGun= make_shared<PythiaGun> ();
 
-<<<<<<< HEAD
   auto printer = make_shared<PartonPrinter>();
   auto hadroMgr = make_shared<HadronizationManager> ();
   auto hadro = make_shared<Hadronization> ();
   auto hadroModule = make_shared<HadronizationModuleTest> ();
   
-=======
->>>>>>> 2ce66c45
   // only pure Ascii writer implemented and working with graph output ...
   auto writer= make_shared<JetScapeWriterAscii> ("test_out.dat");
   //auto writer= make_shared<JetScapeWriterAsciiGZ> ("test_out.dat.gz");  
@@ -117,6 +111,12 @@
   jlossmanager->Add(jloss);
   
   jetscape->Add(jlossmanager);
+
+  jetscape->Add(printer);
+  hadro->Add(hadroModule);
+  hadroMgr->Add(hadro);
+  jetscape->Add(hadroMgr);
+
 
   jetscape->Add(writer);
 
