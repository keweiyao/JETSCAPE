--- conflicted
+++ resolved
@@ -35,12 +35,6 @@
 void SoftParticlization::Init() {
     JetScapeModuleBase::Init();
     JSINFO << "Intialize Soft particlization module ... " << GetId() << " ...";
-    xml_ = JetScapeXML::Instance()->GetXMLRoot()->FirstChildElement(
-                                                        "SoftParticlization");
-    if (!xml_) {
-        JSWARN << " : Missing XML SoftParticlization section in file!";
-        exit(-1);
-    }
 
     boost_invariance = check_boost_invariance();
 
@@ -56,25 +50,18 @@
         Hadron_list_.at(i).clear();
     }
     Hadron_list_.clear();
-<<<<<<< HEAD
-=======
 }
 
 
 bool SoftParticlization::check_boost_invariance() {
     bool boost_invaiance_flag = false;
-    auto xml_IS = JetScapeXML::Instance()->GetXMLRoot()->FirstChildElement(
-                                                                        "IS");
-    double grid_max_z = 0.;
-    xml_IS->FirstChildElement("grid_max_z")->QueryDoubleText(&grid_max_z);
-    double grid_step_z = 0.1;
-    xml_IS->FirstChildElement("grid_step_z")->QueryDoubleText(&grid_step_z);
+    double grid_max_z = GetXMLElementDouble({"IS", "grid_max_z"});
+    double grid_step_z = GetXMLElementDouble({"IS", "grid_step_z"});
     int nz = static_cast<int>(2.*grid_max_z/grid_step_z);
     if (nz <= 1) {
         boost_invariance = true;
     }
     return(boost_invaiance_flag);
->>>>>>> bcaf3cdd
 }
 
 
