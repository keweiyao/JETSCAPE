--- conflicted
+++ resolved
@@ -30,6 +30,11 @@
 using namespace Jetscape;
 using namespace std;
 
+const double QS = 1.0 ;
+
+// Register the module with the base class
+RegisterJetScapeModule<Matter> Matter::reg("Matter");
+
 static Pythia8::Pythia PythiaFunction ("IntentionallyEmpty",false);
 
 bool Matter::flag_init=0;
@@ -46,13 +51,41 @@
 double Matter::distFncBM[N_T][N_p1]={{0.0}};
 double Matter::distFncFM[N_T][N_p1]={{0.0}};
 
-
-const double QS = 1.0 ;
-
 Matter::Matter()
 {
   SetId("Matter");
   VERBOSE(8);
+  flag_useHybridHad=0;
+  qhat=0.0;
+  ehat=0.0;
+  e2hat=0.0;
+  length=0.0;
+  MaxColor= 0;
+  matter_on = true;
+  in_vac = false;
+  brick_med = true;
+  recoil_on = false;
+  broadening_on = false;
+  hydro_Tc = 0.;
+  qhat0 = 0.;
+  alphas = 0.;
+  brick_length = 0.;
+  vir_factor = 0.;
+  initR0 = 0.;
+  initRx = 0.;
+  initRy = 0.;
+  initRz = 0.;
+  initVx = 0.;
+  initVy = 0.;
+  initVz = 0.;
+  initRdotV = 0.;
+  initVdotV = 0.;
+  initEner = 0.;
+  Q00 = 0.;
+  Q0 = 0.;
+  T0 = 0.;
+  iEvent = 0;
+  NUM1 = 0;
 }
 
 Matter::~Matter()
@@ -62,7 +95,6 @@
 
 void Matter::Init()
 {
-<<<<<<< HEAD
   JSINFO<<"Intialize Matter ...";
 
   std::string s = GetXMLElementText({"Eloss", "Matter", "name"});
@@ -79,7 +111,7 @@
   hydro_Tc = 0.16;
   brick_length = 4.0;
   vir_factor = 1.0;
-  MaxColor = 1;
+  flag_useHybridHad = 0;
 
   double m_qhat = GetXMLElementDouble({"Eloss", "Matter", "qhat0"});
   SetQhat(m_qhat);
@@ -90,6 +122,7 @@
   
   matter_on = GetXMLElementInt({"Eloss", "Matter", "matter_on"});
   in_vac = GetXMLElementInt({"Eloss", "Matter", "in_vac"});
+  flag_useHybridHad = GetXMLElementInt({"Eloss", "Matter", "useHybridHad"});
   recoil_on = GetXMLElementInt({"Eloss", "Matter", "recoil_on"});
   broadening_on = GetXMLElementInt({"Eloss", "Matter", "broadening_on"});
   brick_med = GetXMLElementInt({"Eloss", "Matter", "brick_med"});
@@ -102,161 +135,27 @@
 
   if(vir_factor<0.0) {
       cout << "Reminder: negative vir_factor is set, initial energy will be used as initial t_max" << endl;
-=======
-    
-    JSINFO<<"Intialize Matter ...";
-
-  // Redundant (get this from Base) quick fix here for now
-  tinyxml2::XMLElement *eloss= JetScapeXML::Instance()->GetXMLRoot()->FirstChildElement("Eloss" );
-  if ( !eloss ) {
-    JSWARN << "Couldn't find tag Eloss";
-    throw std::runtime_error ("Couldn't find tag Eloss");    
   }
-  tinyxml2::XMLElement *matter=eloss->FirstChildElement("Matter");
-  if ( !matter ) {
-    JSWARN << "Couldn't find tag Eloss -> Matter";
-    throw std::runtime_error ("Couldn't find tag Eloss -> Matter");    
-  }
- 
-  if (matter) {   
-    string s = matter->FirstChildElement( "name" )->GetText();
-    JSDEBUG << s << " to be initializied ...";
- 
-    in_vac = false;
-    brick_med = true;
-    recoil_on = false;
-
-    qhat = 0.0;
-    Q00 = 1.0; // virtuality separation scale
-    qhat0 = 2.0; // GeV^2/fm for gluon at s = 96 fm^-3
-    alphas = 0.3; // only useful when qhat0 is a negative number
-    hydro_Tc = 0.16;
-    brick_length = 4.0;
-    vir_factor = 1.0;
-    flag_useHybridHad = 0;
-
-    double m_qhat=-99.99;
-    matter->FirstChildElement("qhat0")->QueryDoubleText(&m_qhat);
-    SetQhat(m_qhat);
-    //qhat = GetQhat()/fmToGeVinv ;
-    //qhat0 = GetQhat()/fmToGeVinv ;
-    qhat0 = GetQhat();
-    JSDEBUG  << s << " with qhat0 = "<<GetQhat();
- 
-    int flagInt=-100;
-    double inputDouble=-99.99;
-      
-      if ( !matter->FirstChildElement("matter_on") ) {
-          JSWARN << "Couldn't find sub-tag Eloss -> Matter -> matter_on";
-          throw std::runtime_error ("Couldn't find sub-tag Eloss -> Matter -> matter_on");
-      }
-      matter->FirstChildElement("matter_on")->QueryIntText(&flagInt);
-      matter_on = flagInt;
-
-    if ( !matter->FirstChildElement("in_vac") ) {
-	JSWARN << "Couldn't find sub-tag Eloss -> Matter -> in_vac";
-        throw std::runtime_error ("Couldn't find sub-tag Eloss -> Matter -> in_vac");
-    }
-    matter->FirstChildElement("in_vac")->QueryIntText(&flagInt);
-    in_vac = flagInt;
-
-    if ( !matter->FirstChildElement("useHybridHad") ) {
-	JSWARN << "Couldn't find sub-tag Eloss -> Matter -> useHybridHad";
-        throw std::runtime_error ("Couldn't find sub-tag Eloss -> Matter -> useHybridHad");
-    }
-    matter->FirstChildElement("useHybridHad")->QueryIntText(&flagInt);
-    flag_useHybridHad = flagInt;
-
-    if ( !matter->FirstChildElement("recoil_on") ) {
-	JSWARN << "Couldn't find sub-tag Eloss -> Matter -> recoil_on";
-        throw std::runtime_error ("Couldn't find sub-tag Eloss -> Matter -> recoil_on");
-    }
-    matter->FirstChildElement("recoil_on")->QueryIntText(&flagInt);
-    recoil_on = flagInt;
-
-    if ( !matter->FirstChildElement("broadening_on") ) {
-	JSWARN << "Couldn't find sub-tag Eloss -> Matter -> broadening_on";
-        throw std::runtime_error ("Couldn't find sub-tag Eloss -> Matter -> broadening_on");
-    }
-    matter->FirstChildElement("broadening_on")->QueryIntText(&flagInt);
-    broadening_on = flagInt;
-
-    if ( !matter->FirstChildElement("brick_med") ) {
-	JSWARN << "Couldn't find sub-tag Eloss -> Matter -> brick_med";
-        throw std::runtime_error ("Couldn't find sub-tag Eloss -> Matter -> brick_med");
-    }
-    matter->FirstChildElement("brick_med")->QueryIntText(&flagInt);
-    brick_med = flagInt;
-
-    if ( !matter->FirstChildElement("Q0") ) {
-	JSWARN << "Couldn't find sub-tag Eloss -> Matter -> Q0";
-        throw std::runtime_error ("Couldn't find sub-tag Eloss -> Matter -> Q0");
-    }
-    matter->FirstChildElement("Q0")->QueryDoubleText(&inputDouble);
-    Q00 = inputDouble;
-
-    if ( !matter->FirstChildElement("T0") ) {
-	JSWARN << "Couldn't find sub-tag Eloss -> Matter -> T0";
-        throw std::runtime_error ("Couldn't find sub-tag Eloss -> Matter -> T0");
-    }
-    matter->FirstChildElement("T0")->QueryDoubleText(&inputDouble);
-    T0 = inputDouble;
-
-    if ( !matter->FirstChildElement("alphas") ) {
-	JSWARN << "Couldn't find sub-tag Eloss -> Matter -> alphas";
-        throw std::runtime_error ("Couldn't find sub-tag Eloss -> Matter -> alphas");
-    }
-    matter->FirstChildElement("alphas")->QueryDoubleText(&inputDouble);
-    alphas = inputDouble;
-
-    if ( !matter->FirstChildElement("hydro_Tc") ) {
-	JSWARN << "Couldn't find sub-tag Eloss -> Matter -> hydro_Tc";
-        throw std::runtime_error ("Couldn't find sub-tag Eloss -> Matter -> hydro_Tc");
-    }
-    matter->FirstChildElement("hydro_Tc")->QueryDoubleText(&inputDouble);
-    hydro_Tc = inputDouble;
-
-    if ( !matter->FirstChildElement("brick_length") ) {
-	JSWARN << "Couldn't find sub-tag Eloss -> Matter -> brick_length";
-        throw std::runtime_error ("Couldn't find sub-tag Eloss -> Matter -> brick_length");
-    }
-    matter->FirstChildElement("brick_length")->QueryDoubleText(&inputDouble);
-    brick_length = inputDouble;
-
-    if ( !matter->FirstChildElement("vir_factor") ) {
-	JSWARN << "Couldn't find sub-tag Eloss -> Matter -> vir_factor";
-        throw std::runtime_error ("Couldn't find sub-tag Eloss -> Matter -> vir_factor");
-    }
-    matter->FirstChildElement("vir_factor")->QueryDoubleText(&inputDouble);
-    vir_factor = inputDouble;
-
-    if(vir_factor<0.0) {
-        cout << "Reminder: negative vir_factor is set, initial energy will be used as initial t_max" << endl;
-    }
-
-
-    if(flag_useHybridHad !=1 ) MaxColor = 101;  // MK:recomb
-    else MaxColor = 1;
-
-    JSINFO << MAGENTA << "MATTER input parameter";
-    JSINFO << MAGENTA << "use hybrid hadronization later? " << flag_useHybridHad;
-    JSINFO << MAGENTA << "matter shower on: " << matter_on;
-    JSINFO << MAGENTA << "in_vac: " << in_vac << "  brick_med: " << brick_med << "  recoil_on: " << recoil_on;
-    JSINFO << MAGENTA << "Q0: " << Q00 << " vir_factor: " << vir_factor << "  qhat0: " << qhat0 << " alphas: " << alphas << " hydro_Tc: " << hydro_Tc << " brick_length: " << brick_length;
-
+  
+  if(flag_useHybridHad !=1 ) {
+    MaxColor = 101;  // MK:recomb
   }
   else {
-    JSWARN << " : Matter not properly initialized in XML file ...";
-    throw std::runtime_error("Matter not properly initialized in XML file ...");
+    MaxColor = 1;
   }
-
+  
+  JSINFO << MAGENTA << "MATTER input parameter";
+  JSINFO << MAGENTA << "use hybrid hadronization later? " << flag_useHybridHad;
+  JSINFO << MAGENTA << "matter shower on: " << matter_on;
+  JSINFO << MAGENTA << "in_vac: " << in_vac << "  brick_med: " << brick_med << "  recoil_on: " << recoil_on;
+  JSINFO << MAGENTA << "Q0: " << Q00 << " vir_factor: " << vir_factor << "  qhat0: " << qhat0 << " alphas: " << alphas << " hydro_Tc: " << hydro_Tc << " brick_length: " << brick_length;
+  
   if( recoil_on && !flag_init ) {
       JSINFO << MAGENTA << "Reminder: download LBT tables first and cmake .. if recoil is switched on in MATTER.";
       read_tables(); // initialize various tables
       flag_init=true;
->>>>>>> bcaf3cdd
   }
-
+  
   // Initialize random number distribution
   ZeroOneDistribution = uniform_real_distribution<double> { 0.0, 1.0 };
 
@@ -306,15 +205,9 @@
   std::unique_ptr<FluidCellInfo> check_fluid_info_ptr;
 
 
-<<<<<<< HEAD
- VERBOSE(8) << " the time in fm is " << time << " The time in GeV-1 is " << Time ;
- VERBOSE(8) << "pid = " << pIn[0].pid() << " E = " << pIn[0].e() << " px = " << pIn[0].p(1) << " py = " << pIn[0].p(2) << "  pz = " << pIn[0].p(3) << " virtuality = " << pIn[0].t() << " form_time in fm = " << pIn[0].form_time() ;
- VERBOSE(8) << " color = " << pIn[0].color() << " anti-color = " << pIn[0].anti_color();
-=======
  VERBOSE(8) << MAGENTA << " the time in fm is " << time << " The time in GeV-1 is " << Time ;
  VERBOSE(8) << MAGENTA  << "pid = " << pIn[0].pid() << " E = " << pIn[0].e() << " px = " << pIn[0].p(1) << " py = " << pIn[0].p(2) << "  pz = " << pIn[0].p(3) << " virtuality = " << pIn[0].t() << " form_time in fm = " << pIn[0].form_time() << " split time = " << pIn[0].form_time() + pIn[0].x_in().t();
   JSDEBUG << " color = " << pIn[0].color() << " anti-color = " << pIn[0].anti_color();
->>>>>>> bcaf3cdd
     
     unsigned int ShowerMaxColor = pIn[0].max_color();
     unsigned int CurrentMaxColor;
@@ -346,7 +239,7 @@
       // Reject photons
       if (pIn[i].pid()==photonid)
       {
-          JSINFO << BOLDYELLOW << " A photon was RECEIVED with px = " << pIn[i].px() << " from framework and sent back " ;
+          VERBOSE(1) << BOLDYELLOW << " A photon was RECEIVED with px = " << pIn[i].px() << " from framework and sent back " ;
 
           pOut.push_back(pIn[i]);
           return;
@@ -587,40 +480,6 @@
           double ft = generate_L(pIn[i].mean_form_time());
           pIn[i].set_form_time(ft);
           
-<<<<<<< HEAD
-          pIn[i].set_min_color( pIn[i].color() );
-          pIn[i].set_min_anti_color( pIn[i].anti_color() );
-          MaxColor = pIn[i].max_color();
-/*          unsigned int color=0, anti_color=0;
-          std::uniform_int_distribution<short> uni(102,103);
-          
-          if ( pIn[i].pid()>0 )
-          {
-             // color = uni(*GetMt19937Generator());
-              color = 101;
-          }
-          pIn[i].set_color(color);
-          if ( (pIn[i].pid()<0)||(pIn[i].pid()==21) )
-          {
-              anti_color = uni(*GetMt19937Generator());
-          }
-          pIn[i].set_anti_color(anti_color);
-          
-          max_color = color;
-          
-          if (anti_color > color) max_color = anti_color ;
-          
-          min_color = color;
-          
-          min_anti_color = anti_color;
-          
-          pIn[i].set_max_color(max_color);
-          pIn[i].set_min_color(min_color);
-          pIn[i].set_min_anti_color(min_anti_color);
-          MaxColor = max_color;
-*/
-          
-=======
 	  if(flag_useHybridHad != 1) {
               unsigned int color=0, anti_color=0;
               std::uniform_int_distribution<short> uni(102,103);
@@ -656,7 +515,6 @@
 
           }
   
->>>>>>> bcaf3cdd
           // VERBOSE OUTPUT ON INITIAL STATUS OF PARTICLE:
          VERBOSE(8) ;
          VERBOSE(8) << " ***************************************************************************** " ;
@@ -1043,7 +901,7 @@
                       pid_b = -cid;
                       iSplit = 4;
                       
-                      JSINFO << BOLDYELLOW << " split to c c-bar" ;
+                      VERBOSE(1) << BOLDYELLOW << " split to c c-bar" ;
                       
                   }
                   else if (r>ratio3)
@@ -1052,7 +910,7 @@
                       pid_b = -bid;
                       iSplit = 5;
                       
-                      JSINFO << BOLDYELLOW << " Split to b b-bar ";
+                      VERBOSE(1) << BOLDYELLOW << " Split to b b-bar ";
                   }
                   else
                   { // gg
@@ -1124,20 +982,10 @@
               unsigned int d1_col, d1_acol, d2_col, d2_acol, color, anti_color;
               //std::uniform_int_distribution<short> uni(101,103);
               //color = pIn[i].color();
-<<<<<<< HEAD
-              max_color = pIn[i].max_color(); //do not put this inside individual splits - need color continuity within shower!
-              //if (pIn[i].anti_color()>maxcolor) color = pIn[i].anti_color();
-              JSDEBUG << " old max color = " << max_color;
-              max_color=++MaxColor;
-              color = max_color;
-              anti_color = max_color;
-              pIn[i].set_max_color(max_color);
-              JSDEBUG << " new color = " << color;
-=======
               
               if (iSplit!=3) // not photon radiation, generate new colors
               {
-                  max_color = pIn[i].max_color();
+                  max_color = pIn[i].max_color(); //do not put this inside individual splits - need color continuity within shower!
                   //if (pIn[i].anti_color()>maxcolor) color = pIn[i].anti_color();
                   JSDEBUG << " old max color = " << max_color;
                   max_color=++MaxColor;
@@ -1146,7 +994,6 @@
                   pIn[i].set_max_color(max_color);
                   JSDEBUG << " new color = " << color;
               }
->>>>>>> bcaf3cdd
               
               if (iSplit==1)///< gluon splits into two gluons
               {
@@ -1496,7 +1343,7 @@
                   pOut[iout].set_min_color(pIn[i].min_color());
                   pOut[iout].set_min_anti_color(pIn[i].min_anti_color());
                   
-                 JSINFO << BOLDYELLOW << " A photon was made in MATTER with px = " << pOut[iout].px() << " and sent to the framework " ;
+                 VERBOSE(1) << BOLDYELLOW << " A photon was made in MATTER with px = " << pOut[iout].px() << " and sent to the framework " ;
                   
                   
               }
