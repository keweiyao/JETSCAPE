--- conflicted
+++ resolved
@@ -67,13 +67,8 @@
   double initR0,initRx,initRy,initRz,initVx,initVy,initVz,initRdotV,initVdotV,initEner;
   double Q00,Q0,T0;
 
-<<<<<<< HEAD
+
   static const int dimQhatTab=151;
-=======
-
-  static const int dimQhatTab=301;
-
->>>>>>> df64a3e9
   double qhatTab1D[dimQhatTab]={0.0};
   double qhatTab2D[dimQhatTab][dimQhatTab]={{0.0}};
 
