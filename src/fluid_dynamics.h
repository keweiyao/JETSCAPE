--- conflicted
+++ resolved
@@ -42,8 +42,7 @@
 };
 
 /// adds \f$ c = a + b \f$
-inline FluidCellInfo operator+(FluidCellInfo a, const FluidCellInfo & b)
-{
+inline FluidCellInfo operator+(FluidCellInfo a, const FluidCellInfo & b) {
     a.energy_density += b.energy_density;
     a.entropy_density += b.entropy_density;
     a.temperature += b.temperature;
@@ -266,11 +265,8 @@
     void get_hydro_info(real t, real x, real y, real z,
                                 FluidCellInfo* fluid_cell_info_ptr) {};
 
-<<<<<<< HEAD
     // this function print out the information of the fluid cell to the screen
     void print_fluid_cell_information(FluidCellInfo* fluid_cell_info_ptr);
-=======
->>>>>>> 6065e0ff
 
     // this function returns hypersurface for Cooper-Frye or recombination
     // the detailed implementation is left to the hydro developper
